--- conflicted
+++ resolved
@@ -1,6 +1,2 @@
 /// Version of Patrol CLI. Must be kept in sync with pubspec.yaml.
-<<<<<<< HEAD
-const version = '2.2.0-dev.2';
-=======
-const version = '2.1.5';
->>>>>>> 13030ce6
+const version = '2.2.0-dev.2';