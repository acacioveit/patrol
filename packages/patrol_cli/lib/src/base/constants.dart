--- conflicted
+++ resolved
@@ -1,6 +1,2 @@
 /// Version of Patrol CLI. Must be kept in sync with pubspec.yaml.
-<<<<<<< HEAD
-const version = '1.1.8';
-=======
-const version = '1.1.9';
->>>>>>> c68e65be
+const version = '1.1.9';