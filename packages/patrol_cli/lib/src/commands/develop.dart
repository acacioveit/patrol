import 'dart:async';

import 'package:patrol_cli/src/analytics/analytics.dart';
import 'package:patrol_cli/src/android/android_test_backend.dart';
import 'package:patrol_cli/src/base/exceptions.dart';
import 'package:patrol_cli/src/base/extensions/core.dart';
import 'package:patrol_cli/src/base/logger.dart';
import 'package:patrol_cli/src/crossplatform/app_options.dart';
import 'package:patrol_cli/src/crossplatform/flutter_tool.dart';
import 'package:patrol_cli/src/dart_defines_reader.dart';
import 'package:patrol_cli/src/devices.dart';
import 'package:patrol_cli/src/ios/ios_test_backend.dart';
import 'package:patrol_cli/src/pubspec_reader.dart';
import 'package:patrol_cli/src/runner/patrol_command.dart';
import 'package:patrol_cli/src/test_bundler.dart';
import 'package:patrol_cli/src/test_finder.dart';

class DevelopCommand extends PatrolCommand {
  DevelopCommand({
    required DeviceFinder deviceFinder,
    required TestFinder testFinder,
    required TestBundler testBundler,
    required DartDefinesReader dartDefinesReader,
    required PubspecReader pubspecReader,
    required AndroidTestBackend androidTestBackend,
    required IOSTestBackend iosTestBackend,
    required FlutterTool flutterTool,
    required Analytics analytics,
    required Logger logger,
  })  : _deviceFinder = deviceFinder,
        _testFinder = testFinder,
        _testBundler = testBundler,
        _dartDefinesReader = dartDefinesReader,
        _pubspecReader = pubspecReader,
        _androidTestBackend = androidTestBackend,
        _iosTestBackend = iosTestBackend,
        _flutterTool = flutterTool,
        _analytics = analytics,
        _logger = logger {
    usesTargetOption();
    usesDeviceOption();
    usesBuildModeOption();
    usesFlavorOption();
    usesDartDefineOption();
    usesLabelOption();
    usesWaitOption();

    usesUninstallOption();

    usesAndroidOptions();
    usesIOSOptions();

    argParser.addFlag(
      'open-devtools',
      help: 'Automatically open Patrol extension in DevTools when ready.',
      defaultsTo: true,
    );
  }

  final DeviceFinder _deviceFinder;
  final TestFinder _testFinder;
  final TestBundler _testBundler;
  final DartDefinesReader _dartDefinesReader;
  final PubspecReader _pubspecReader;
  final AndroidTestBackend _androidTestBackend;
  final IOSTestBackend _iosTestBackend;
  final FlutterTool _flutterTool;

  final Analytics _analytics;
  final Logger _logger;

  @override
  String get name => 'develop';

  @override
  String get description => 'Develop integration tests with Hot Restart.';

  @override
  Future<int> run() async {
    unawaited(_analytics.sendCommand(name));

    final targets = stringsArg('target');
    if (targets.isEmpty) {
      throwToolExit('No target provided with --target');
    } else if (targets.length > 1) {
      throwToolExit('Only one target can be provided with --target');
    }

    final target = _testFinder.findTest(targets.first);
    _logger.detail('Received test target: $target');

    if (boolArg('release')) {
      throwToolExit('Cannot use release build mode with develop');
    }

    final entrypoint = _testBundler.bundledTestFile;
    if (boolArg('generate-bundle')) {
      _testBundler.createDevelopTestBundle(target);
    }

    final config = _pubspecReader.read();
    final androidFlavor = stringArg('flavor') ?? config.android.flavor;
    final iosFlavor = stringArg('flavor') ?? config.ios.flavor;
    if (androidFlavor != null) {
      _logger.detail('Received Android flavor: $androidFlavor');
    }
    if (iosFlavor != null) {
      _logger.detail('Received iOS flavor: $iosFlavor');
    }

    final devices = await _deviceFinder.find(stringsArg('device'));
    final device = devices.single;
    _logger.detail('Received device: ${device.resolvedName}');

    final packageName = stringArg('package-name') ?? config.android.packageName;
    final bundleId = stringArg('bundle-id') ?? config.ios.bundleId;

    final displayLabel = boolArg('label');
    final uninstall = boolArg('uninstall');

    String? iOSInstalledAppsEnvVariable;
    if (device.targetPlatform == TargetPlatform.iOS) {
      iOSInstalledAppsEnvVariable =
          await _iosTestBackend.getInstalledAppsEnvVariable(device.id);
    }

    final customDartDefines = {
      ..._dartDefinesReader.fromFile(),
      ..._dartDefinesReader.fromCli(args: stringsArg('dart-define')),
    };
    final internalDartDefines = {
      'PATROL_WAIT': defaultWait.toString(),
      'PATROL_APP_PACKAGE_NAME': packageName,
      'PATROL_APP_BUNDLE_ID': bundleId,
      'PATROL_ANDROID_APP_NAME': config.android.appName,
      'PATROL_IOS_APP_NAME': config.ios.appName,
      'INTEGRATION_TEST_SHOULD_REPORT_RESULTS_TO_NATIVE': 'false',
      'PATROL_TEST_LABEL_ENABLED': displayLabel.toString(),
      // develop-specific
      ...{
        'PATROL_HOT_RESTART': 'true',
        'PATROL_IOS_INSTALLED_APPS': iOSInstalledAppsEnvVariable,
      },
    }.withNullsRemoved();

    final dartDefines = {...customDartDefines, ...internalDartDefines};
    _logger.detail(
      'Received ${dartDefines.length} --dart-define(s) '
      '(${customDartDefines.length} custom, ${internalDartDefines.length} internal)',
    );
    for (final dartDefine in customDartDefines.entries) {
      _logger.detail('Received custom --dart-define: ${dartDefine.key}');
    }
    for (final dartDefine in internalDartDefines.entries) {
      _logger.detail(
        'Received internal --dart-define: ${dartDefine.key}=${dartDefine.value}',
      );
    }

    final flutterOpts = FlutterAppOptions(
      target: entrypoint.path,
      flavor: androidFlavor,
      buildMode: buildMode,
      dartDefines: dartDefines,
    );

    final androidOpts = AndroidAppOptions(
      flutter: flutterOpts,
      packageName: packageName,
    );

    final iosOpts = IOSAppOptions(
      flutter: flutterOpts,
      bundleId: bundleId,
      scheme: buildMode.createScheme(iosFlavor),
      configuration: buildMode.createConfiguration(iosFlavor),
      simulator: !device.real,
    );

    await _build(androidOpts, iosOpts, device);
    await _preExecute(androidOpts, iosOpts, device, uninstall);
    await _execute(
      flutterOpts,
      androidOpts,
      iosOpts,
      uninstall: uninstall,
      device: device,
      openDevtools: boolArg('open-devtools'),
    );

    return 0; // for now, all exit codes are 0
  }

  Future<void> _build(
    AndroidAppOptions androidOpts,
    IOSAppOptions iosOpts,
    Device device,
  ) async {
    Future<void> Function() buildAction;
    switch (device.targetPlatform) {
      case TargetPlatform.android:
        buildAction = () => _androidTestBackend.build(androidOpts);
<<<<<<< HEAD
        break;
      case TargetPlatform.macOS: //TODO verify
=======
>>>>>>> e14d37c6
      case TargetPlatform.iOS:
        buildAction = () => _iosTestBackend.build(iosOpts);
        break;
    }

    try {
      await buildAction();
    } catch (err, st) {
      _logger
        ..err('$err')
        ..detail('$st')
        ..err(defaultFailureMessage);
      rethrow;
    }
  }

  /// Uninstall the apps before running the tests.
  Future<void> _preExecute(
    AndroidAppOptions androidOpts,
    IOSAppOptions iosOpts,
    Device device,
    bool uninstall,
  ) async {
    if (!uninstall) {
      return;
    }
    _logger.detail('Will uninstall apps before running tests');

    late Future<void> Function()? action;
    switch (device.targetPlatform) {
      case TargetPlatform.android:
        final packageName = androidOpts.packageName;
        if (packageName != null) {
          action = () => _androidTestBackend.uninstall(packageName, device);
        }
<<<<<<< HEAD
        break;
      case TargetPlatform.macOS: //TODO verify
=======
>>>>>>> e14d37c6
      case TargetPlatform.iOS:
        final bundleId = iosOpts.bundleId;
        if (bundleId != null) {
          action = () => _iosTestBackend.uninstall(
                appId: bundleId,
                flavor: iosOpts.flutter.flavor,
                device: device,
              );
        }
    }

    try {
      await action?.call();
    } catch (_) {
      // ignore any failures, we don't care
    }
  }

  Future<void> _execute(
    FlutterAppOptions flutterOpts,
    AndroidAppOptions android,
    IOSAppOptions iosOpts, {
    required bool uninstall,
    required Device device,
    required bool openDevtools,
  }) async {
    Future<void> Function() action;
    Future<void> Function()? finalizer;
    String? appId;

    switch (device.targetPlatform) {
      case TargetPlatform.android:
        appId = android.packageName;
        action = () =>
            _androidTestBackend.execute(android, device, interruptible: true);
        final package = android.packageName;
        if (package != null && uninstall) {
          finalizer = () => _androidTestBackend.uninstall(package, device);
        }
<<<<<<< HEAD
        break;
      case TargetPlatform.macOS: //TODO verify
=======
>>>>>>> e14d37c6
      case TargetPlatform.iOS:
        appId = iosOpts.bundleId;
        action = () async =>
            _iosTestBackend.execute(iosOpts, device, interruptible: true);
        final bundleId = iosOpts.bundleId;
        if (bundleId != null && uninstall) {
          finalizer = () => _iosTestBackend.uninstall(
                appId: bundleId,
                flavor: iosOpts.flutter.flavor,
                device: device,
              );
        }
    }

    try {
      final future = action();

      await _flutterTool.attachForHotRestart(
        deviceId: device.id,
        target: flutterOpts.target,
        appId: appId,
        dartDefines: flutterOpts.dartDefines,
        openDevtools: openDevtools,
      );

      await future;
    } catch (err, st) {
      _logger
        ..err('$err')
        ..detail('$st')
        ..err(defaultFailureMessage);
      rethrow;
    } finally {
      try {
        await finalizer?.call();
      } catch (err) {
        _logger.err('Failed to call finalizer: $err');
        rethrow;
      }
    }
  }
}<|MERGE_RESOLUTION|>--- conflicted
+++ resolved
@@ -200,14 +200,9 @@
     switch (device.targetPlatform) {
       case TargetPlatform.android:
         buildAction = () => _androidTestBackend.build(androidOpts);
-<<<<<<< HEAD
-        break;
       case TargetPlatform.macOS: //TODO verify
-=======
->>>>>>> e14d37c6
       case TargetPlatform.iOS:
         buildAction = () => _iosTestBackend.build(iosOpts);
-        break;
     }
 
     try {
@@ -240,11 +235,7 @@
         if (packageName != null) {
           action = () => _androidTestBackend.uninstall(packageName, device);
         }
-<<<<<<< HEAD
-        break;
       case TargetPlatform.macOS: //TODO verify
-=======
->>>>>>> e14d37c6
       case TargetPlatform.iOS:
         final bundleId = iosOpts.bundleId;
         if (bundleId != null) {
@@ -284,11 +275,7 @@
         if (package != null && uninstall) {
           finalizer = () => _androidTestBackend.uninstall(package, device);
         }
-<<<<<<< HEAD
-        break;
       case TargetPlatform.macOS: //TODO verify
-=======
->>>>>>> e14d37c6
       case TargetPlatform.iOS:
         appId = iosOpts.bundleId;
         action = () async =>
