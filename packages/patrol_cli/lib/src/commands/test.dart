import 'dart:async';

import 'package:patrol_cli/src/analytics/analytics.dart';
import 'package:patrol_cli/src/android/android_test_backend.dart';
import 'package:patrol_cli/src/base/extensions/core.dart';
import 'package:patrol_cli/src/base/logger.dart';
import 'package:patrol_cli/src/compatibility_checker.dart';
import 'package:patrol_cli/src/crossplatform/app_options.dart';
import 'package:patrol_cli/src/dart_defines_reader.dart';
import 'package:patrol_cli/src/devices.dart';
import 'package:patrol_cli/src/ios/ios_test_backend.dart';
import 'package:patrol_cli/src/macos/macos_test_backend.dart';
import 'package:patrol_cli/src/pubspec_reader.dart';
import 'package:patrol_cli/src/runner/patrol_command.dart';
import 'package:patrol_cli/src/test_bundler.dart';
import 'package:patrol_cli/src/test_finder.dart';

class TestCommand extends PatrolCommand {
  TestCommand({
    required DeviceFinder deviceFinder,
    required TestFinder testFinder,
    required TestBundler testBundler,
    required DartDefinesReader dartDefinesReader,
    required CompatibilityChecker compatibilityChecker,
    required PubspecReader pubspecReader,
    required AndroidTestBackend androidTestBackend,
    required IOSTestBackend iosTestBackend,
    required MacOSTestBackend macOSTestBackend,
    required Analytics analytics,
    required Logger logger,
  })  : _deviceFinder = deviceFinder,
        _testBundler = testBundler,
        _testFinder = testFinder,
        _dartDefinesReader = dartDefinesReader,
        _compatibilityChecker = compatibilityChecker,
        _pubspecReader = pubspecReader,
        _androidTestBackend = androidTestBackend,
        _iosTestBackend = iosTestBackend,
        _macosTestBackend = macOSTestBackend,
        _analytics = analytics,
        _logger = logger {
    usesTargetOption();
    usesDeviceOption();
    usesBuildModeOption();
    usesFlavorOption();
    usesDartDefineOption();
    usesLabelOption();
    usesWaitOption();

    usesUninstallOption();

    usesAndroidOptions();
    usesIOSOptions();
  }

  final DeviceFinder _deviceFinder;
  final TestFinder _testFinder;
  final TestBundler _testBundler;
  final DartDefinesReader _dartDefinesReader;
  final CompatibilityChecker _compatibilityChecker;
  final PubspecReader _pubspecReader;
  final AndroidTestBackend _androidTestBackend;
  final IOSTestBackend _iosTestBackend;
  final MacOSTestBackend _macosTestBackend;

  final Analytics _analytics;
  final Logger _logger;

  @override
  String get name => 'test';

  @override
  String get description => 'Run integration tests.';

  @override
  Future<int> run() async {
    unawaited(_analytics.sendCommand(name));

<<<<<<< HEAD
    await _compatibilityChecker.checkVersionsCompatibility();
=======
    final config = _pubspecReader.read();
    final testFileSuffix = config.testFileSuffix;
>>>>>>> d9812d94

    final target = stringsArg('target');
    final targets = target.isNotEmpty
        ? _testFinder.findTests(target, testFileSuffix)
        : _testFinder.findAllTests(
            excludes: stringsArg('exclude').toSet(),
            testFileSuffix: testFileSuffix,
          );

    _logger.detail('Received ${targets.length} test target(s)');
    for (final t in targets) {
      _logger.detail('Received test target: $t');
    }

    final entrypoint = _testBundler.bundledTestFile;
    if (boolArg('generate-bundle')) {
      _testBundler.createTestBundle(targets);
    }

    final androidFlavor = stringArg('flavor') ?? config.android.flavor;
    final iosFlavor = stringArg('flavor') ?? config.ios.flavor;
    final macosFlavor = stringArg('flavor') ?? config.macos.flavor;
    if (androidFlavor != null) {
      _logger.detail('Received Android flavor: $androidFlavor');
    }
    if (iosFlavor != null) {
      _logger.detail('Received iOS flavor: $iosFlavor');
    }
    if (macosFlavor != null) {
      _logger.detail('Received macOS flavor: $macosFlavor');
    }

    final devices = await _deviceFinder.find(stringsArg('device'));
    _logger.detail('Received ${devices.length} device(s) to run on');
    for (final device in devices) {
      _logger.detail('Received device: ${device.resolvedName}');
    }

    if (devices.length > 1) {
      _logger.warn('''
Running on multiple devices is deprecated and will be removed in the future.
See https://github.com/leancodepl/patrol/issues/1316 to learn more.
''');
    }

    final device = devices.single;

    final packageName = stringArg('package-name') ?? config.android.packageName;
    final bundleId = stringArg('bundle-id') ?? config.ios.bundleId;
    final macosBundleId = stringArg('bundle-id') ?? config.macos.bundleId;

    final wait = intArg('wait') ?? defaultWait;
    final displayLabel = boolArg('label');
    final uninstall = boolArg('uninstall');

    final customDartDefines = {
      ..._dartDefinesReader.fromFile(),
      ..._dartDefinesReader.fromCli(args: stringsArg('dart-define')),
    };
    final internalDartDefines = {
      'PATROL_WAIT': wait.toString(),
      'PATROL_APP_PACKAGE_NAME': packageName,
      'PATROL_APP_BUNDLE_ID': bundleId,
      'PATROL_MACOS_APP_BUNDLE_ID': macosBundleId,
      'PATROL_ANDROID_APP_NAME': config.android.appName,
      'PATROL_IOS_APP_NAME': config.ios.appName,
      'INTEGRATION_TEST_SHOULD_REPORT_RESULTS_TO_NATIVE': 'false',
      'PATROL_TEST_LABEL_ENABLED': displayLabel.toString(),
    }.withNullsRemoved();

    final dartDefines = {...customDartDefines, ...internalDartDefines};

    _logger.detail(
      'Received ${dartDefines.length} --dart-define(s) '
      '(${customDartDefines.length} custom, ${internalDartDefines.length} internal)',
    );
    for (final dartDefine in customDartDefines.entries) {
      _logger.detail('Received custom --dart-define: ${dartDefine.key}');
    }
    for (final dartDefine in internalDartDefines.entries) {
      _logger.detail(
        'Received internal --dart-define: ${dartDefine.key}=${dartDefine.value}',
      );
    }

    final flutterOpts = FlutterAppOptions(
      target: entrypoint.path,
      flavor: androidFlavor,
      buildMode: buildMode,
      dartDefines: dartDefines,
    );

    final androidOpts = AndroidAppOptions(
      flutter: flutterOpts,
      packageName: packageName,
    );

    final iosOpts = IOSAppOptions(
      flutter: flutterOpts,
      bundleId: bundleId,
      scheme: buildMode.createScheme(iosFlavor),
      configuration: buildMode.createConfiguration(iosFlavor),
      simulator: !device.real,
    );

    final macosOpts = MacOSAppOptions(
      flutter: flutterOpts,
      scheme: buildMode.createScheme(macosFlavor),
      configuration: buildMode.createConfiguration(macosFlavor),
    );

    await _build(androidOpts, iosOpts, macosOpts, device);
    await _preExecute(androidOpts, iosOpts, macosOpts, device, uninstall);
    final allPassed = await _execute(
      flutterOpts,
      androidOpts,
      iosOpts,
      macosOpts,
      uninstall: uninstall,
      device: device,
    );

    return allPassed ? 0 : 1;
  }

  /// Uninstall the apps before running the tests.
  Future<void> _preExecute(
    AndroidAppOptions androidOpts,
    IOSAppOptions iosOpts,
    MacOSAppOptions macosOpts,
    Device device,
    bool uninstall,
  ) async {
    if (!uninstall) {
      return;
    }
    _logger.detail('Will uninstall apps before running tests');

    late Future<void> Function()? action;
    switch (device.targetPlatform) {
      case TargetPlatform.android:
        final packageName = androidOpts.packageName;
        if (packageName != null) {
          action = () => _androidTestBackend.uninstall(packageName, device);
        }
      case TargetPlatform.iOS:
        final bundleId = iosOpts.bundleId;
        if (bundleId != null) {
          action = () => _iosTestBackend.uninstall(
                appId: bundleId,
                flavor: iosOpts.flutter.flavor,
                device: device,
              );
        }
      case TargetPlatform.macOS:
    }

    try {
      await action?.call();
    } catch (_) {
      // ignore any failures, we don't care
    }
  }

  Future<void> _build(
    AndroidAppOptions androidOpts,
    IOSAppOptions iosOpts,
    MacOSAppOptions macosOpts,
    Device device,
  ) async {
    final buildAction = switch (device.targetPlatform) {
      TargetPlatform.android => () => _androidTestBackend.build(androidOpts),
      TargetPlatform.macOS => () => _macosTestBackend.build(macosOpts),
      TargetPlatform.iOS => () => _iosTestBackend.build(iosOpts),
    };

    try {
      await buildAction();
    } catch (err, st) {
      _logger
        ..err('$err')
        ..detail('$st')
        ..err(defaultFailureMessage);
      rethrow;
    }
  }

  Future<bool> _execute(
    FlutterAppOptions flutterOpts,
    AndroidAppOptions android,
    IOSAppOptions ios,
    MacOSAppOptions macos, {
    required bool uninstall,
    required Device device,
  }) async {
    Future<void> Function() action;
    Future<void> Function()? finalizer;

    switch (device.targetPlatform) {
      case TargetPlatform.android:
        action = () => _androidTestBackend.execute(android, device);
        final package = android.packageName;
        if (package != null && uninstall) {
          finalizer = () => _androidTestBackend.uninstall(package, device);
        }
      case TargetPlatform.macOS:
        action = () async => _macosTestBackend.execute(macos, device);
      case TargetPlatform.iOS:
        action = () async => _iosTestBackend.execute(ios, device);
        final bundleId = ios.bundleId;
        if (bundleId != null && uninstall) {
          finalizer = () => _iosTestBackend.uninstall(
                appId: bundleId,
                flavor: ios.flutter.flavor,
                device: device,
              );
        }
    }

    var allPassed = true;
    try {
      await action();
    } catch (err, st) {
      _logger
        ..err('$err')
        ..detail('$st')
        ..err(defaultFailureMessage);
      allPassed = false;
    } finally {
      try {
        await finalizer?.call();
      } catch (err) {
        _logger.err('Failed to call finalizer: $err');
        rethrow;
      }
    }

    return allPassed;
  }
}<|MERGE_RESOLUTION|>--- conflicted
+++ resolved
@@ -76,12 +76,10 @@
   Future<int> run() async {
     unawaited(_analytics.sendCommand(name));
 
-<<<<<<< HEAD
     await _compatibilityChecker.checkVersionsCompatibility();
-=======
+
     final config = _pubspecReader.read();
     final testFileSuffix = config.testFileSuffix;
->>>>>>> d9812d94
 
     final target = stringsArg('target');
     final targets = target.isNotEmpty
