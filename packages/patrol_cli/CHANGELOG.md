## 2.6.0

- Allow for changing the port when running on iOS (#2027).

  To do so, pass `test-server-port` (default 8081) and `app-server-port`
  (default 8082) to Patrol CLI commands (e.g `patrol test`)

<<<<<<< HEAD
This version requires version 3.4.0 of `patrol` package.
=======
- Do not open devtools by default when `patrol develop` is executed (#2048).

This version requires version UNRELEASED of `patrol` package.
>>>>>>> f9fd1824

## 2.5.0

- Allow for defining a custom test file suffix (#2009)
- Fix opening devtools on Windows (#2011)

## 2.4.0

- Add support for running patrol tests on macOS (alpha) (#1847)
- Set `--destination-timeout 1` when calling `xcodebuild test-without-building`
  to fail faster in error conditions (#1979)
- Set `--only-testing RunnerUITests/RunnerUITests` to ignore other XCTest that
  might be present (#1991)

## 2.3.1+1

- Add screenshots to `pubspec.yaml` (#1917)

## 2.3.1

- Bump dependencies for Flutter 3.16 and Dart 3.2
- Populate `topics` in pubspec (#1904)
- Remove warning about `patrol_finders` being split from `patrol`
- Allow to disable autogenerating shell completion code in `~/.zshrc` (and
  alike) by setting the `PATROL_NO_COMPLETION` environment variable

## 2.3.0

- Add support for Patrol 3.0 and its DevTools extension (#1829)
  - Automatically open DevTools when running `patrol develop`. This behavior can
    be disabled by passing `--no-open-devtools` flag.

This version requires version 3.0.0 of `patrol` package.

## 2.2.2

- Fix parsing `--dart-defines` when a value contains a comma (#1845)

## 2.2.1

- Fix bug with `test_bundle.dart` being sometimes garbled on Windows (#1797)

## 2.2.0

- Add support for `group()` (#1634)
- Adjust generated `test_bundle.dart` to not depend on gRPC contracts (#1681)

This version requires version 2.3.0 of `patrol` package.

## 2.1.5

- Remove notice about migrating to Patrol 2.0 (#1738)

## 2.1.4

- Uninstall RunnerUITests app on iOS when flavor is present (#1694)

## 2.1.3

- Add migration message due to release of `patrol_finders`

## 2.1.2

- Fix `.xctestrun` file not being found when the `RunnerUITests` targe uses
  XCTestPlans (#1636)

## 2.1.1

- Change the location of iOS test reports to `build/ios_results` with timestamp
  appended. The path to the report is printed after `patrol test` exits (#1623)

## 2.1.0

- Add `--no-generate-bundle` flag (#1565)
- Don't check for `patrol_cli` updates on CI (#1557)

## 2.0.4

- Fix crashes on some older Android versions when speculative `adb uninstall` is
  called (#1529)

## 2.0.3

- Uninstall the app before `patrol test` and `patrol develop`, in addition to
  uninstalling them after tests finish (#1500)

## 2.0.2

- Fix `--release` not working when building/running on Android (#1484)

## 2.0.1

- Support for fix for WebViews on modern Android versions (#1398)
- Implement a proper fix for tests failing when using native automation on
  Android + Flutter 3.10 (#1398). This replaces a workaround implemented in
  #1352.

This version requires version 2.0.1 of `patrol` package.

## 2.0.0

Patrol 2.0 is released!

- Read the changelog and migration guide [here](https://patrol.leancode.co/v2)
- Read the article about how Patrol 2.0 fixes the `integration_test` plugin
  [here](https://leancode.co/blog/patrol-2-0-improved-flutter-ui-testing)

This version requires version 2.0.0 of `patrol` package.

## 1.1.11

- Deprecate running test on many devices simultaneously (#1318)

## 1.1.10

- Fix `dart pub global activate patrol_cli` failing because of transitive
  dependency not following semver (#1290)

## 1.1.9

- Add support for Flutter 3.10 (#1254)
- Fix crashes on Windows (#1255)

## 1.1.8

- Fix analytics being always enabled (#1246)

## 1.1.7

- Fix `patrol develop` not attaching to the app on the other-than-first attached
  device (#1210)

## 1.1.6

- Default to "Yes" when asking for telemetry (#1201)

## 1.1.5

- Don't ask to collect analytics if running on CI (#1197)

## 1.1.4

**This version requires version 1.0.9 of the `patrol` package**

- Add optional telemetry (#1157), (#1182)
- Rewrite native test reporting (#1178)

## 1.1.3

- Add `--exclude` flag to `patrol test` (#1137)

## 1.1.2

- Fix `patrol test`/`patrol develop` being stuck after tests finish if `adb`
  executable is not in $PATH. Now an error is thrown (#1119)

## 1.1.1

- Fix bug when running on iOS (`.xctestrun` file couldn't be found) (#1111)
- Make `patrol develop` command visible (#1104)

## 1.1.0

- Automatically infer iOS-specific build options: `scheme` and `configuration`
  (#1090). The following options were removed from `patrol test` and `patrol
develop` commands: `--scheme`, `--xcconfig`, `--configuration`
- Add `patrol build android` and `patrol build ios` commands (#1097)

## 1.0.10

- Fix error when scheme name is not `Runner` (#1076)

## 1.0.9

- Fix "error while disposing" when SIGINT (CTRL+C) is received when waiting for
  app to start on physical iOS device (#1073)
- Fix `patrol build` crashing (#1074)

## 1.0.8

- Disable forwarding `q` from `patrol develop` to `flutter attach` because it's
  broken (#1069)
- Improve error when patrol develop is missing `--target` option (#1064)

## 1.0.7

- Fix disposing error when SIGINT (CTRL+C) is sent during `patrol develop`
  (#1057)

## 1.0.6

- Add `patrol develop` command which supports **Hot Restart** (#1057). It's not
  stable, but you can already try it out and report bugs.

## 1.0.5

- Add `patrol build` command to make it easier to build app binaries for cloud
  device farms (#1006). It's not stable, but you can already try it out and
  report bugs. Also, for now it only builds Android APKs.

## 1.0.4

- Make it possible to run x86-only iOS apps on the Simulator (#1005)
- Make it possible to define flavor per OS in `patrol` in `pubspec.yaml`
- Generate CLI completion in `$XDG_USER_HOME` instead of `$HOME` (#1002)

## 1.0.3

- Add `--no-uninstall` flag, which lets you not uninstall the apps after the
  tests finish (#983)

## 1.0.2

- Make output of `patrol test` much less verbose when test fails on Android.
  (#964)

  Run with `--verbose` to still see all the logs that were previously visible.

## 1.0.1+1

- Fix publish workflow (#955) (#956)

## 1.0.1

- Add shell completion (#950)
- Use automated publishing with GitHub Actions on pub.dev (#953)

## 1.0.0

- [Patrol 1.0 is
  released!](https://leancode.co/blog/patrol-1-0-powerful-flutter-ui-testing-framework)

## 0.9.4

- `patrol test`: Improve how external tool invocations are logged when running
  with `--verbose` (#906)
- `patrol test:` Fix `.xctrunner` app not being uninstalled after tests finish
  on iOS Simulator (#907)

## 0.9.3

- Add support for `flavor` in Patrol configuration block in `pubspec.yaml`
  (#892)
- Fix `patrol test` not propagating `PATROL_VERBOSE` (activated with `--verbose`
  flag) to the Flutter side (#892)

## 0.9.2

- Fix `patrol test` broken on Windows when running tests on Android (#889)

## 0.9.1

- Improve error message of `patrol test` when the `integration_test` directory
  doesn't exist (#876)
- Make `patrol test` run tests in a more predictable, `ls`-like order (#882)
- Fix `patrol test` incorrectly encoding `--dart-define` when running on Android
  (#885)
- Display name of currently running test file in top-left corner (#885)

## 0.9.0

- Enable `patrol test` for physical iOS devices (#863)
- Make it possible to specify `package_name` and `bundle_id` in `pubspec.yaml`
  (#868)

  If these values are set, the tool automatically uninstalls the app after every
  test. It's recommended to set them.

  Example:

  ```yaml
  dependencies:
    # ...

  dev_dependencies:
    # ...

  patrol:
    android:
      package_name: pl.leancode.awesomeapp
      app_name: Awesome App
    ios:
      bundle_id: pl.leancode.AwesomeApp
      app_name: Awesome App
  ```

## 0.8.6

- Uninstall app under test after `patrol test` (#848)

  This currently requires package name (on Android) and bundle identifier (on
  iOS) to be passed through respective arguments to `patrol test`. Soon it'll
  also be possible to define these values in `pubspec.yaml.

- Print helpful links when called without arguments (#865)
- Fix verbose output from Gradle having garbled newlines (#858)

## 0.8.5

- Add a deprecation warning to `patrol drive` command (#833)

  Use the new `patrol test` command. [See setup
  instructions](https://patrol.leancode.co/native/setup).

## 0.8.4

- When using `patrol test`, infer `--configuration` from `--flavor` when
  possible (#796)

- Fix `patrol test` on Windows (#805)

## 0.8.3

- Make `patrol test` more configurable (#791)

## 0.8.2+1

- Fix typo in changelog (#783)

## 0.8.2

- Add `patrol test` command (#731)

  `patrol test` runs tests natively (using Gradle on Android and `xcodebuild` on
  iOS). This command is hidden from `patrol --help` for now until we're sure it
  has the same features `patrol drive`, but you can already use it. In a future
  release, `patrol drive` will be deprecated, and in 1.0, `patrol drive` will be
  removed in favor of `patrol test`.

  [Learn more
  here](https://patrol.leancode.co/roadmap#why-is-patrol-drive-being-deprecated)
  about why we're deprecating `patrol drive`.

  [Learn more here](https://patrol.leancode.co/ci) about how to setup your
  project to use `patrol test`.

## 0.8.1

- Add `--label/--no-label` flag to `patrol drive`, that displays the test name
  over the running app, making it easier to identify which test is currently
  running (#701)

## 0.8.0

- Add support for Patrol Next (#646, #671)

## 0.7.17

- Add support for `NativeAutomator.swipe()` (#669)

## 0.7.16

- Add support for `--use-application-binary` argument for `patrol drive` (#667)

## 0.7.15

- Update `bootstrap` command to generate code working with `patrol` v0.9.0
  (#665)
- Display short name instead of UUID in test results when running on iPhone
  (#664)

## 0.7.14

- AutomatorServer:
  - Add 1 second delay after performing permission action on Android (#647)

## 0.7.13

- Improve output (#644)

## 0.7.12

- AutomatorServer:
  - Migrate gRPC server from Netty to OkHttp (#642)

## 0.7.11

- Print status of test runs after `patrol drive` finishes (#624)

## 0.7.10

- Print error message when screenshot fails on host side (#625)
- Perform internal refactoring to make testing the CLI easier (#626)

## 0.7.9

- Fix running tests that failed to build (#615)
- Fix rare crashes on slower machines caused by `activity` service not running
  on Android emulator (#615)

## 0.7.8

- Add support for `patrolIntegrationDriver` (#593)
- Remove port forwarding, which wasn't needed for some time (#597, #603)

## 0.7.7+1

- Fix `--dart-define`s being malformed (#589)

## 0.7.7

- Add support for optional `.patrol.env` file where `--dart-define`s can be
  stored to avoid typing them manually in `patrol drive` invocations (#585)

## 0.7.6+2

- Fix crashing on Windows (#586)
- Fix bug with tests running n^2 times instead of n times (#580)

## 0.7.6+1

- Fix crashing on Windows (#574)

## 0.7.6

- Add `--repeat` argument to `patrol drive`, which makes flake detection easier
  (#552)

## 0.7.5

- Reenable terminal animations (#521)
- Fix infinite wait when more than 2 Android devices are connected (#553)

## 0.7.4+1

- Fix `patrol doctor` crashing on Windows (#546)

## 0.7.4

- Print more useful info in `patrol doctor` (#541)
- Accept both device name and device ID for the `--device` argument to `patrol
drive` (#537)
- Wait for the `package` service to become active on Android before installing
  apk (#539, #540)

## 0.7.3+1

- Disable terminal animations to fix logs on the CI (#498)

## 0.7.3

- AutomatorServer:
  - Improve reliability of native interactions on iOS (#489)
  - Set minimum iOS version to 14.0 (#496)

## 0.7.2+1

- Fix too aggressive logging when downloading artifacts (#484)

## 0.7.2

- Make `--target` flag accept directories (#473)
- Use prebuilt artifacts when running on iOS Simulator (#465)
- Automatically download new artifacts during `patrol update` (#465)

## 0.7.1+3

- Minimize iOS artifact size (#469)

## 0.7.1+2

- Prebuild iOS artifacts for iPhones (#454)

## 0.7.1+1

- Add version to prebuild iOS artifacts (#460)

## 0.7.1

- Fix occasional crashes caused by Flutter's version prompt (#456)

## 0.7.0+1

- Build iOS artifacts on CI (#452, #452)

## 0.7.0

In this release, we've focused on stability, reliability, and reducing
flakiness.

- AutomatorServer:
  - Add timeouts when interacting with native UI (#437)
  - Implement `isPermissionDialogVisible()` method (#448)
  - Fix entering text into SecureTextField on iOS (#446)

## 0.6.15

- Fix trying to run on all attached devices (instead of only the first one) when
  no device is specified (#442)

## 0.6.14

- AutomatorServer:
  - Further improve error messages occuring on the native side (#429)

## 0.6.13

- AutomatorServer:
  - Print more info about errors occuring on the native side (#414)

## 0.6.12

- AutomatorServer:
  - Fix `denyPermission()` not working on iOS (#413)

## 0.6.11

- Improve stability (#397)
- AutomatorServer:
  - Rename `getNativeWidgets()` to `getNativeViews()` (#399)
  - Add `tapOnNotificationByIndex()`, `tapOnNotificationBySelector()`, and
    `closeHeadsUpNotification()` on iOS (#398)

## 0.6.10

- Fix artifacts being downloaded on every run on Linux and Windows (#392)
- Fix a small typo during `patrol drive` (#391)
- AutomatorServer:
  - Fix `getNativeWidgets()` crashing on Android (#393)

## 0.6.9

- AutomatorServer:
  - Fix handling permission prompts now working in some edge cases (#383)

## 0.6.8

- Improve update prompt (#377)
- AutomatorServer:
  - Remove remaining Objective-C code (#374)

## 0.6.7

- AutomatorServer:
  - Implement enabling and disabling cellular on iOS (#371)
  - Fix crash with trying to use non-existent `AutomatorServer.xcworkspace` when
    running tests on iOS (#371)

## 0.6.6+2

- Build iOS test runner artifact in GitHub Actions (#362)

## 0.6.6+1

- Download artifacts from GitHub Releases insted of LeanCode's Azure Storage
  (#363)

## 0.6.6

- Release updated `AutomatorServer`s (#338)

## 0.6.5

- Fix `--targets` argument to `patrol drive` (#330)

## 0.6.4

- Add the `targets` alias for `target` option for `patrol drive` (#314)
- Add the `devices` alias for `device` option for `patrol drive` (#314)
- Add the `dart-defines` alias for `dart-define` option for `patrol drive`
  (#314)
- Remove support for the `patrol.toml` config file (#313)

## 0.6.3

- Don't require `host` and `port` to be defined in `patrol.toml` or passed in as
  command-line arguments (#301)
- Print cleaner, more readable logs when native action fails (#295)

## 0.6.2

- Restart `flutter drive` on connection failure (#280)
- Rename `--devices` to `--device` to be more consistent (#280)
- Populate `homepage` field in `pubspec.yaml` (#254)

## 0.6.1

- Fix handling native permissions on older Android API levels (#260)

## 0.6.0+1

- Fix URL of artifact storage (#259)

## 0.6.0

- **Rename to patrol_cli** (#258)

## 0.5.3

- Add new `--wait` argument which accepts the number of seconds to wait after
  the test finishes (#251)
- Make `maestro drive` run all tests (#253)

## 0.5.2

- Migrate iOS AutomatorServer to a more stable HTTP server, which doesn't crash
  randomly (#220)
- Add new `packageName` and `bundleId` fields to `maestro.toml`
- Add new arguments to the tool: `--package-name` and `--bundle-id`

## 0.5.1

- Add support for handling native permission requests on Android (#232)
- Fix Android AutomatorServer suppressing all accessibility services (#235)

## 0.5.0

- Now `maestro_cli` will clean up after itself, either when it exits normally or
  is stopped by the user (#209):
  - port forwarding is automatically stopped
  - artifacts are automatically uninstalled
- `pod install` is automatically run when iOS artifacts are downloaded (macOS
  only) (#206)

## 0.4.4+3

- Fix not working on Windows because of `flutter` command not being found

## 0.4.4+2

- Fix problem with project not building because of a breaking change in
  `package:mason_logger` dependency

## 0.4.4+1

- Fix issue with CI

## 0.4.4

- Add support for physical iOS devices

## 0.4.3

- Fix bug with APKs failing to force install when certificates don't match, this
  time once and for all

## 0.4.2

- Fix bug with APKs failing to force install when certificates don't match

## 0.4.1

- Rename `MAESTRO_ARTIFACT_PATH` environment variable to `MAESTRO_CACHE`
- Add `maestro devices` command
- Some work made under the hood to enable support for iOS

## 0.4.0

- Support [maestro_test
  0.4.0](https://pub.dev/packages/maestro_test/changelog#040)

## 0.3.5

- Fix dependency resolution problem

## 0.3.4

- Improve output of `maestro drive`

## 0.3.3

- Fix a crash which occured when ADB daemon was not initialized

## 0.3.2

- Fix a crash which occured when ADB daemon was not initialized
- Make it possible to add `--dart-define`s in `maestro.toml`
- Fix templates generated by `maestro bootstrap`

## 0.3.1

- Automatically inform about new version when it is available
- Add `maestro update` command to easily update the package

## 0.3.0

- Add support for new features in [maestro_test
  0.3.0](https://pub.dev/packages/maestro_test/changelog#030)

## 0.2.0

- Add support for new features in [maestro_test
  0.2.0](https://pub.dev/packages/maestro_test/changelog#020)

## 0.1.5

- Allow for running on many devices simultaneously
- A usual portion of smaller improvements and bug fixes

## 0.1.4

- Be more noisy when an error occurs
- Change waiting timeout for native widgets from 10s to 2s

## 0.1.3

- Fix a bug which made `flavor` option required
- Add `--debug` flag to `maestro drive`, which allows to use default,
  non-versioned artifacts from `$MAESTRO_ARTIFACT_PATH`

## 0.1.2

- Fix typo in generated `integration_test/app_test.dart`
- Depend on [package:adb](https://pub.dev/packages/adb)

## 0.1.1

- Set minimum Dart version to 2.16.
- Fix links to `package:leancode_lint` in README

## 0.1.0

- Add `--template` option for `maestro bootstrap`
- Add `--flavor` options for `maestro drive`
- Rename `maestro config` to `maestro doctor`

## 0.0.9

- Add `--device` option for `maestro drive`, which allows you to specify the
  device to use. Devices can be obtained using `adb devices`

## 0.0.8

- Fix `maestro drive` on Windows crashing with ProcessException

## 0.0.7

- Fix a few bugs

## 0.0.6

- Fix `maestro bootstrap` on Windows crashing with ProcessException

## 0.0.5

- Make versions match AutomatorServer

## 0.0.4

- Nothing

## 0.0.3

- Add support for `maestro.toml` config file

## 0.0.2

- Split `maestro` and `maestro_cli` into separate packages
- Add basic, working command line interface with

## 0.0.1

- Initial version<|MERGE_RESOLUTION|>--- conflicted
+++ resolved
@@ -5,13 +5,9 @@
   To do so, pass `test-server-port` (default 8081) and `app-server-port`
   (default 8082) to Patrol CLI commands (e.g `patrol test`)
 
-<<<<<<< HEAD
+- Do not open devtools by default when `patrol develop` is executed (#2048).
+
 This version requires version 3.4.0 of `patrol` package.
-=======
-- Do not open devtools by default when `patrol develop` is executed (#2048).
-
-This version requires version UNRELEASED of `patrol` package.
->>>>>>> f9fd1824
 
 ## 2.5.0
 
