--- conflicted
+++ resolved
@@ -1,11 +1,8 @@
-<<<<<<< HEAD
-=======
 ## 1.1.9
 
 - Add support for Flutter 3.10 (#1254)
 - Fix crashes on Windows (#1255)
 
->>>>>>> c68e65be
 ## 1.1.8
 
 - Fix analytics being always enabled (#1246)
