<<<<<<< HEAD
## 2.3.0-dev.2

- Service release with latest changes from stable `master` branch (#1851)
- Disable incorrect update prompt when using `dev` version (#1854)

## 2.3.0-dev.1

- Add support for `patrolSetUpAll` (#1751)

This version requires version 2.4.0-dev.4 of `patrol` package.
=======
## 2.3.1+1

- Add screenshots to `pubspec.yaml` (#1917)

## 2.3.1

- Bump dependencies for Flutter 3.16 and Dart 3.2
- Populate `topics` in pubspec (#1904)
- Remove warning about `patrol_finders` being split from `patrol`
- Allow to disable autogenerating shell completion code in `~/.zshrc` (and
  alike) by setting the `PATROL_NO_COMPLETION` environment variable

## 2.3.0

- Add support for Patrol 3.0 and its DevTools extension (#1829)
  - Automatically open DevTools when running `patrol develop`. This behavior can
    be disabled by passing `--no-open-devtools` flag.

This version requires version 3.0.0 of `patrol` package.
>>>>>>> f0cbe876

## 2.2.2

- Fix parsing `--dart-defines` when a value contains a comma (#1845)

## 2.2.1

- Fix bug with `test_bundle.dart` being sometimes garbled on Windows (#1797)

## 2.2.0

- Add support for `group()` (#1634)
- Adjust generated `test_bundle.dart` to not depend on gRPC contracts (#1681)

This version requires version 2.3.0 of `patrol` package.

## 2.1.5

- Remove notice about migrating to Patrol 2.0 (#1738)

## 2.1.4

- Uninstall RunnerUITests app on iOS when flavor is present (#1694)

## 2.1.3

- Add migration message due to release of `patrol_finders`

## 2.1.2

- Fix `.xctestrun` file not being found when the `RunnerUITests` targe uses
  XCTestPlans (#1636)

## 2.1.1

- Change the location of iOS test reports to `build/ios_results` with timestamp
  appended. The path to the report is printed after `patrol test` exits (#1623)

## 2.1.0

- Add `--no-generate-bundle` flag (#1565)
- Don't check for `patrol_cli` updates on CI (#1557)

## 2.0.4

- Fix crashes on some older Android versions when speculative `adb uninstall` is
  called (#1529)

## 2.0.3

- Uninstall the app before `patrol test` and `patrol develop`, in addition to
  uninstalling them after tests finish (#1500)

## 2.0.2

- Fix `--release` not working when building/running on Android (#1484)

## 2.0.1

- Support for fix for WebViews on modern Android versions (#1398)
- Implement a proper fix for tests failing when using native automation on
  Android + Flutter 3.10 (#1398). This replaces a workaround implemented in
  #1352.

This version requires version 2.0.1 of `patrol` package.

## 2.0.0

Patrol 2.0 is released!

- Read the changelog and migration guide [here](https://patrol.leancode.co/v2)
- Read the article about how Patrol 2.0 fixes the `integration_test` plugin
  [here](https://leancode.co/blog/patrol-2-0-improved-flutter-ui-testing)

This version requires version 2.0.0 of `patrol` package.

## 1.1.11

- Deprecate running test on many devices simultaneously (#1318)

## 1.1.10

- Fix `dart pub global activate patrol_cli` failing because of transitive
  dependency not following semver (#1290)

## 1.1.9

- Add support for Flutter 3.10 (#1254)
- Fix crashes on Windows (#1255)

## 1.1.8

- Fix analytics being always enabled (#1246)

## 1.1.7

- Fix `patrol develop` not attaching to the app on the other-than-first attached
  device (#1210)

## 1.1.6

- Default to "Yes" when asking for telemetry (#1201)

## 1.1.5

- Don't ask to collect analytics if running on CI (#1197)

## 1.1.4

**This version requires version 1.0.9 of the `patrol` package**

- Add optional telemetry (#1157), (#1182)
- Rewrite native test reporting (#1178)

## 1.1.3

- Add `--exclude` flag to `patrol test` (#1137)

## 1.1.2

- Fix `patrol test`/`patrol develop` being stuck after tests finish if `adb`
  executable is not in $PATH. Now an error is thrown (#1119)

## 1.1.1

- Fix bug when running on iOS (`.xctestrun` file couldn't be found) (#1111)
- Make `patrol develop` command visible (#1104)

## 1.1.0

- Automatically infer iOS-specific build options: `scheme` and `configuration`
  (#1090). The following options were removed from `patrol test` and `patrol
develop` commands: `--scheme`, `--xcconfig`, `--configuration`
- Add `patrol build android` and `patrol build ios` commands (#1097)

## 1.0.10

- Fix error when scheme name is not `Runner` (#1076)

## 1.0.9

- Fix "error while disposing" when SIGINT (CTRL+C) is received when waiting for
  app to start on physical iOS device (#1073)
- Fix `patrol build` crashing (#1074)

## 1.0.8

- Disable forwarding `q` from `patrol develop` to `flutter attach` because it's
  broken (#1069)
- Improve error when patrol develop is missing `--target` option (#1064)

## 1.0.7

- Fix disposing error when SIGINT (CTRL+C) is sent during `patrol develop`
  (#1057)

## 1.0.6

- Add `patrol develop` command which supports **Hot Restart** (#1057). It's not
  stable, but you can already try it out and report bugs.

## 1.0.5

- Add `patrol build` command to make it easier to build app binaries for cloud
  device farms (#1006). It's not stable, but you can already try it out and
  report bugs. Also, for now it only builds Android APKs.

## 1.0.4

- Make it possible to run x86-only iOS apps on the Simulator (#1005)
- Make it possible to define flavor per OS in `patrol` in `pubspec.yaml`
- Generate CLI completion in `$XDG_USER_HOME` instead of `$HOME` (#1002)

## 1.0.3

- Add `--no-uninstall` flag, which lets you not uninstall the apps after the
  tests finish (#983)

## 1.0.2

- Make output of `patrol test` much less verbose when test fails on Android.
  (#964)

  Run with `--verbose` to still see all the logs that were previously visible.

## 1.0.1+1

- Fix publish workflow (#955) (#956)

## 1.0.1

- Add shell completion (#950)
- Use automated publishing with GitHub Actions on pub.dev (#953)

## 1.0.0

- [Patrol 1.0 is
  released!](https://leancode.co/blog/patrol-1-0-powerful-flutter-ui-testing-framework)

## 0.9.4

- `patrol test`: Improve how external tool invocations are logged when running
  with `--verbose` (#906)
- `patrol test:` Fix `.xctrunner` app not being uninstalled after tests finish
  on iOS Simulator (#907)

## 0.9.3

- Add support for `flavor` in Patrol configuration block in `pubspec.yaml`
  (#892)
- Fix `patrol test` not propagating `PATROL_VERBOSE` (activated with `--verbose`
  flag) to the Flutter side (#892)

## 0.9.2

- Fix `patrol test` broken on Windows when running tests on Android (#889)

## 0.9.1

- Improve error message of `patrol test` when the `integration_test` directory
  doesn't exist (#876)
- Make `patrol test` run tests in a more predictable, `ls`-like order (#882)
- Fix `patrol test` incorrectly encoding `--dart-define` when running on Android
  (#885)
- Display name of currently running test file in top-left corner (#885)

## 0.9.0

- Enable `patrol test` for physical iOS devices (#863)
- Make it possible to specify `package_name` and `bundle_id` in `pubspec.yaml`
  (#868)

  If these values are set, the tool automatically uninstalls the app after every
  test. It's recommended to set them.

  Example:

  ```yaml
  dependencies:
    # ...

  dev_dependencies:
    # ...

  patrol:
    android:
      package_name: pl.leancode.awesomeapp
      app_name: Awesome App
    ios:
      bundle_id: pl.leancode.AwesomeApp
      app_name: Awesome App
  ```

## 0.8.6

- Uninstall app under test after `patrol test` (#848)

  This currently requires package name (on Android) and bundle identifier (on
  iOS) to be passed through respective arguments to `patrol test`. Soon it'll
  also be possible to define these values in `pubspec.yaml.

- Print helpful links when called without arguments (#865)
- Fix verbose output from Gradle having garbled newlines (#858)

## 0.8.5

- Add a deprecation warning to `patrol drive` command (#833)

  Use the new `patrol test` command. [See setup
  instructions](https://patrol.leancode.co/native/setup).

## 0.8.4

- When using `patrol test`, infer `--configuration` from `--flavor` when
  possible (#796)

- Fix `patrol test` on Windows (#805)

## 0.8.3

- Make `patrol test` more configurable (#791)

## 0.8.2+1

- Fix typo in changelog (#783)

## 0.8.2

- Add `patrol test` command (#731)

  `patrol test` runs tests natively (using Gradle on Android and `xcodebuild` on
  iOS). This command is hidden from `patrol --help` for now until we're sure it
  has the same features `patrol drive`, but you can already use it. In a future
  release, `patrol drive` will be deprecated, and in 1.0, `patrol drive` will be
  removed in favor of `patrol test`.

  [Learn more
  here](https://patrol.leancode.co/roadmap#why-is-patrol-drive-being-deprecated)
  about why we're deprecating `patrol drive`.

  [Learn more here](https://patrol.leancode.co/ci) about how to setup your
  project to use `patrol test`.

## 0.8.1

- Add `--label/--no-label` flag to `patrol drive`, that displays the test name
  over the running app, making it easier to identify which test is currently
  running (#701)

## 0.8.0

- Add support for Patrol Next (#646, #671)

## 0.7.17

- Add support for `NativeAutomator.swipe()` (#669)

## 0.7.16

- Add support for `--use-application-binary` argument for `patrol drive` (#667)

## 0.7.15

- Update `bootstrap` command to generate code working with `patrol` v0.9.0
  (#665)
- Display short name instead of UUID in test results when running on iPhone
  (#664)

## 0.7.14

- AutomatorServer:
  - Add 1 second delay after performing permission action on Android (#647)

## 0.7.13

- Improve output (#644)

## 0.7.12

- AutomatorServer:
  - Migrate gRPC server from Netty to OkHttp (#642)

## 0.7.11

- Print status of test runs after `patrol drive` finishes (#624)

## 0.7.10

- Print error message when screenshot fails on host side (#625)
- Perform internal refactoring to make testing the CLI easier (#626)

## 0.7.9

- Fix running tests that failed to build (#615)
- Fix rare crashes on slower machines caused by `activity` service not running
  on Android emulator (#615)

## 0.7.8

- Add support for `patrolIntegrationDriver` (#593)
- Remove port forwarding, which wasn't needed for some time (#597, #603)

## 0.7.7+1

- Fix `--dart-define`s being malformed (#589)

## 0.7.7

- Add support for optional `.patrol.env` file where `--dart-define`s can be
  stored to avoid typing them manually in `patrol drive` invocations (#585)

## 0.7.6+2

- Fix crashing on Windows (#586)
- Fix bug with tests running n^2 times instead of n times (#580)

## 0.7.6+1

- Fix crashing on Windows (#574)

## 0.7.6

- Add `--repeat` argument to `patrol drive`, which makes flake detection easier
  (#552)

## 0.7.5

- Reenable terminal animations (#521)
- Fix infinite wait when more than 2 Android devices are connected (#553)

## 0.7.4+1

- Fix `patrol doctor` crashing on Windows (#546)

## 0.7.4

- Print more useful info in `patrol doctor` (#541)
- Accept both device name and device ID for the `--device` argument to `patrol
drive` (#537)
- Wait for the `package` service to become active on Android before installing
  apk (#539, #540)

## 0.7.3+1

- Disable terminal animations to fix logs on the CI (#498)

## 0.7.3

- AutomatorServer:
  - Improve reliability of native interactions on iOS (#489)
  - Set minimum iOS version to 14.0 (#496)

## 0.7.2+1

- Fix too aggressive logging when downloading artifacts (#484)

## 0.7.2

- Make `--target` flag accept directories (#473)
- Use prebuilt artifacts when running on iOS Simulator (#465)
- Automatically download new artifacts during `patrol update` (#465)

## 0.7.1+3

- Minimize iOS artifact size (#469)

## 0.7.1+2

- Prebuild iOS artifacts for iPhones (#454)

## 0.7.1+1

- Add version to prebuild iOS artifacts (#460)

## 0.7.1

- Fix occasional crashes caused by Flutter's version prompt (#456)

## 0.7.0+1

- Build iOS artifacts on CI (#452, #452)

## 0.7.0

In this release, we've focused on stability, reliability, and reducing
flakiness.

- AutomatorServer:
  - Add timeouts when interacting with native UI (#437)
  - Implement `isPermissionDialogVisible()` method (#448)
  - Fix entering text into SecureTextField on iOS (#446)

## 0.6.15

- Fix trying to run on all attached devices (instead of only the first one) when
  no device is specified (#442)

## 0.6.14

- AutomatorServer:
  - Further improve error messages occuring on the native side (#429)

## 0.6.13

- AutomatorServer:
  - Print more info about errors occuring on the native side (#414)

## 0.6.12

- AutomatorServer:
  - Fix `denyPermission()` not working on iOS (#413)

## 0.6.11

- Improve stability (#397)
- AutomatorServer:
  - Rename `getNativeWidgets()` to `getNativeViews()` (#399)
  - Add `tapOnNotificationByIndex()`, `tapOnNotificationBySelector()`, and
    `closeHeadsUpNotification()` on iOS (#398)

## 0.6.10

- Fix artifacts being downloaded on every run on Linux and Windows (#392)
- Fix a small typo during `patrol drive` (#391)
- AutomatorServer:
  - Fix `getNativeWidgets()` crashing on Android (#393)

## 0.6.9

- AutomatorServer:
  - Fix handling permission prompts now working in some edge cases (#383)

## 0.6.8

- Improve update prompt (#377)
- AutomatorServer:
  - Remove remaining Objective-C code (#374)

## 0.6.7

- AutomatorServer:
  - Implement enabling and disabling cellular on iOS (#371)
  - Fix crash with trying to use non-existent `AutomatorServer.xcworkspace` when
    running tests on iOS (#371)

## 0.6.6+2

- Build iOS test runner artifact in GitHub Actions (#362)

## 0.6.6+1

- Download artifacts from GitHub Releases insted of LeanCode's Azure Storage
  (#363)

## 0.6.6

- Release updated `AutomatorServer`s (#338)

## 0.6.5

- Fix `--targets` argument to `patrol drive` (#330)

## 0.6.4

- Add the `targets` alias for `target` option for `patrol drive` (#314)
- Add the `devices` alias for `device` option for `patrol drive` (#314)
- Add the `dart-defines` alias for `dart-define` option for `patrol drive`
  (#314)
- Remove support for the `patrol.toml` config file (#313)

## 0.6.3

- Don't require `host` and `port` to be defined in `patrol.toml` or passed in as
  command-line arguments (#301)
- Print cleaner, more readable logs when native action fails (#295)

## 0.6.2

- Restart `flutter drive` on connection failure (#280)
- Rename `--devices` to `--device` to be more consistent (#280)
- Populate `homepage` field in `pubspec.yaml` (#254)

## 0.6.1

- Fix handling native permissions on older Android API levels (#260)

## 0.6.0+1

- Fix URL of artifact storage (#259)

## 0.6.0

- **Rename to patrol_cli** (#258)

## 0.5.3

- Add new `--wait` argument which accepts the number of seconds to wait after
  the test finishes (#251)
- Make `maestro drive` run all tests (#253)

## 0.5.2

- Migrate iOS AutomatorServer to a more stable HTTP server, which doesn't crash
  randomly (#220)
- Add new `packageName` and `bundleId` fields to `maestro.toml`
- Add new arguments to the tool: `--package-name` and `--bundle-id`

## 0.5.1

- Add support for handling native permission requests on Android (#232)
- Fix Android AutomatorServer suppressing all accessibility services (#235)

## 0.5.0

- Now `maestro_cli` will clean up after itself, either when it exits normally or
  is stopped by the user (#209):
  - port forwarding is automatically stopped
  - artifacts are automatically uninstalled
- `pod install` is automatically run when iOS artifacts are downloaded (macOS
  only) (#206)

## 0.4.4+3

- Fix not working on Windows because of `flutter` command not being found

## 0.4.4+2

- Fix problem with project not building because of a breaking change in
  `package:mason_logger` dependency

## 0.4.4+1

- Fix issue with CI

## 0.4.4

- Add support for physical iOS devices

## 0.4.3

- Fix bug with APKs failing to force install when certificates don't match, this
  time once and for all

## 0.4.2

- Fix bug with APKs failing to force install when certificates don't match

## 0.4.1

- Rename `MAESTRO_ARTIFACT_PATH` environment variable to `MAESTRO_CACHE`
- Add `maestro devices` command
- Some work made under the hood to enable support for iOS

## 0.4.0

- Support [maestro_test
  0.4.0](https://pub.dev/packages/maestro_test/changelog#040)

## 0.3.5

- Fix dependency resolution problem

## 0.3.4

- Improve output of `maestro drive`

## 0.3.3

- Fix a crash which occured when ADB daemon was not initialized

## 0.3.2

- Fix a crash which occured when ADB daemon was not initialized
- Make it possible to add `--dart-define`s in `maestro.toml`
- Fix templates generated by `maestro bootstrap`

## 0.3.1

- Automatically inform about new version when it is available
- Add `maestro update` command to easily update the package

## 0.3.0

- Add support for new features in [maestro_test
  0.3.0](https://pub.dev/packages/maestro_test/changelog#030)

## 0.2.0

- Add support for new features in [maestro_test
  0.2.0](https://pub.dev/packages/maestro_test/changelog#020)

## 0.1.5

- Allow for running on many devices simultaneously
- A usual portion of smaller improvements and bug fixes

## 0.1.4

- Be more noisy when an error occurs
- Change waiting timeout for native widgets from 10s to 2s

## 0.1.3

- Fix a bug which made `flavor` option required
- Add `--debug` flag to `maestro drive`, which allows to use default,
  non-versioned artifacts from `$MAESTRO_ARTIFACT_PATH`

## 0.1.2

- Fix typo in generated `integration_test/app_test.dart`
- Depend on [package:adb](https://pub.dev/packages/adb)

## 0.1.1

- Set minimum Dart version to 2.16.
- Fix links to `package:leancode_lint` in README

## 0.1.0

- Add `--template` option for `maestro bootstrap`
- Add `--flavor` options for `maestro drive`
- Rename `maestro config` to `maestro doctor`

## 0.0.9

- Add `--device` option for `maestro drive`, which allows you to specify the
  device to use. Devices can be obtained using `adb devices`

## 0.0.8

- Fix `maestro drive` on Windows crashing with ProcessException

## 0.0.7

- Fix a few bugs

## 0.0.6

- Fix `maestro bootstrap` on Windows crashing with ProcessException

## 0.0.5

- Make versions match AutomatorServer

## 0.0.4

- Nothing

## 0.0.3

- Add support for `maestro.toml` config file

## 0.0.2

- Split `maestro` and `maestro_cli` into separate packages
- Add basic, working command line interface with

## 0.0.1

- Initial version<|MERGE_RESOLUTION|>--- conflicted
+++ resolved
@@ -1,15 +1,9 @@
-<<<<<<< HEAD
-## 2.3.0-dev.2
-
-- Service release with latest changes from stable `master` branch (#1851)
-- Disable incorrect update prompt when using `dev` version (#1854)
-
-## 2.3.0-dev.1
+## 2.4.0-dev.1
 
 - Add support for `patrolSetUpAll` (#1751)
 
-This version requires version 2.4.0-dev.4 of `patrol` package.
-=======
+This version requires version 3.1.0-dev1 of `patrol` package.
+
 ## 2.3.1+1
 
 - Add screenshots to `pubspec.yaml` (#1917)
@@ -29,7 +23,6 @@
     be disabled by passing `--no-open-devtools` flag.
 
 This version requires version 3.0.0 of `patrol` package.
->>>>>>> f0cbe876
 
 ## 2.2.2
 
