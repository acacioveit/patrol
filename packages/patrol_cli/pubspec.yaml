--- conflicted
+++ resolved
@@ -1,11 +1,7 @@
 name: patrol_cli
 description: >
   Command-line tool for Patrol, a powerful Flutter-native UI testing framework.
-<<<<<<< HEAD
-version: 1.1.8 # Must be kept in sync with constants.dart
-=======
 version: 1.1.9 # Must be kept in sync with constants.dart
->>>>>>> c68e65be
 homepage: https://patrol.leancode.co
 repository: https://github.com/leancodepl/patrol
 issue_tracker: https://github.com/leancodepl/patrol/issues
