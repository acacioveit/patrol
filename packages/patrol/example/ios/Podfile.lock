--- conflicted
+++ resolved
@@ -13,27 +13,16 @@
     - FirebaseCore (= 10.20.0)
   - Firebase/Messaging (10.20.0):
     - Firebase/CoreOnly
-<<<<<<< HEAD
-    - FirebaseMessaging (~> 10.18.0)
-  - firebase_auth (4.15.3):
-    - Firebase/Auth (= 10.18.0)
-=======
     - FirebaseMessaging (~> 10.20.0)
   - firebase_auth (4.17.4):
     - Firebase/Auth (= 10.20.0)
->>>>>>> a8aededd
     - firebase_core
     - Flutter
   - firebase_core (2.25.4):
     - Firebase/CoreOnly (= 10.20.0)
     - Flutter
-<<<<<<< HEAD
-  - firebase_messaging (14.7.9):
-    - Firebase/Messaging (= 10.18.0)
-=======
   - firebase_messaging (14.7.15):
     - Firebase/Messaging (= 10.20.0)
->>>>>>> a8aededd
     - firebase_core
     - Flutter
   - FirebaseAppCheckInterop (10.21.0)
@@ -180,20 +169,6 @@
 SPEC CHECKSUMS:
   AppAuth: 3bb1d1cd9340bd09f5ed189fb00b1cc28e1e8570
   CocoaAsyncSocket: 065fd1e645c7abab64f7a6a2007a48038fdc6a99
-<<<<<<< HEAD
-  Firebase: 414ad272f8d02dfbf12662a9d43f4bba9bec2a06
-  firebase_auth: df44e14f8a93e8a9869d91695bd3f8e53d2c9f5a
-  firebase_core: 0af4a2b24f62071f9bf283691c0ee41556dcb3f5
-  firebase_messaging: 875385354f623750aa03204a028d640108bc3412
-  FirebaseAppCheckInterop: 3cd914842ba46f4304050874cd284de82f154ffd
-  FirebaseAuth: 12314b438fa76048540c8fb86d6cfc9e08595176
-  FirebaseCore: 2322423314d92f946219c8791674d2f3345b598f
-  FirebaseCoreInternal: 8eb002e564b533bdcf1ba011f33f2b5c10e2ed4a
-  FirebaseInstallations: e842042ec6ac1fd2e37d7706363ebe7f662afea4
-  FirebaseMessaging: 9bc34a98d2e0237e1b121915120d4d48ddcf301e
-  Flutter: e0871f40cf51350855a761d2e70bf5af5b9b5de7
-  flutter_local_notifications: 0c0b1ae97e741e1521e4c1629a459d04b9aec743
-=======
   Firebase: 10c8cb12fb7ad2ae0c09ffc86cd9c1ab392a0031
   firebase_auth: 29a10d4129d53aa690c10dbd838ed1a059ef0c9b
   firebase_core: a46c312d8bae4defa3d009b2aa7b5b413aeb394e
@@ -206,7 +181,6 @@
   FirebaseMessaging: 06c414a21b122396a26847c523d5c370f8325df5
   Flutter: f04841e97a9d0b0a8025694d0796dd46242b2854
   flutter_local_notifications: 4cde75091f6327eb8517fa068a0a5950212d2086
->>>>>>> a8aededd
   flutter_native_splash: 52501b97d1c0a5f898d687f1646226c1f93c56ef
   geocoding_ios: a389ea40f6f548de6e63006a2e31bf66ff80769a
   geolocator_apple: 9157311f654584b9bb72686c55fc02a97b73f461
@@ -224,8 +198,4 @@
 
 PODFILE CHECKSUM: 3d7165811f6b4c87ce791e46de5f8107a24f5e00
 
-<<<<<<< HEAD
-COCOAPODS: 1.15.0
-=======
-COCOAPODS: 1.14.3
->>>>>>> a8aededd
+COCOAPODS: 1.14.3