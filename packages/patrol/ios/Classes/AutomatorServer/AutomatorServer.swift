#if PATROL_ENABLED

import Foundation

final class AutomatorServer: NativeAutomatorServer {
    private let automator: Automator
    
    private let onAppReady: (Bool) -> Void
    
    init(automator: Automator, onAppReady: @escaping (Bool) -> Void) {
        self.automator = automator
        self.onAppReady = onAppReady
    }
    
    func initialize() async throws {}
    
    func configure(request: ConfigureRequest) async throws {
        automator.configure(timeout: TimeInterval(request.findTimeoutMillis / 1000))
    }
    
    // MARK: General
    
    func pressHome() async throws {
        return try await runCatching {
            try await automator.pressHome()
        }
    }
    
    func pressBack() async throws {
        return try await runCatching {
            throw PatrolError.methodNotImplemented("pressBack")
        }
    }
    
    func pressRecentApps() async throws {
        return try await runCatching {
            try await automator.openAppSwitcher()
        }
    }
    
    func doublePressRecentApps() async throws {
        return try await runCatching {
            throw PatrolError.methodNotImplemented("doublePressRecentApps")
        }
    }
    
    func openApp(request: OpenAppRequest) async throws {
        return try await runCatching {
            try await automator.openApp(request.appId)
        }
    }
    
    func openQuickSettings(request: OpenQuickSettingsRequest) async throws {
        return try await runCatching {
            try await automator.openControlCenter()
        }
    }
    
    // MARK: General UI interaction
    
    func getNativeViews(
        request: GetNativeViewsRequest
    ) async throws -> GetNativeViewsResponse {
        return try await runCatching {
            let nativeViews = try await automator.getNativeViews(
                byText: request.selector.text ?? String(),
                inApp: request.appId
            )
            
            return GetNativeViewsResponse(nativeViews: nativeViews)
        }
    }
    
    func tap(request: TapRequest) async throws {
        return try await runCatching {
            try await automator.tap(
                onText: request.selector.text ?? String(),
                inApp: request.appId,
                atIndex: request.selector.instance ?? 0
            )
        }
    }
    
    func doubleTap(request: TapRequest) async throws {
        return try await runCatching {
            try await automator.doubleTap(
                onText: request.selector.text ?? String(),
                inApp: request.appId
            )
        }
    }
<<<<<<< HEAD
    
    func enterText(request: EnterTextRequest) async throws {
        return try await runCatching {
            if let index = request.index {
                try await automator.enterText(
                    request.data,
                    byIndex: Int(index),
                    inApp: request.appId
                )
            } else if let selector = request.selector {
                try await automator.enterText(
                    request.data,
                    byText: selector.text ?? String(),
                    atIndex: selector.instance ?? 0,
                    inApp: request.appId
                )
            } else {
                throw PatrolError.internal("enterText(): neither index nor selector are set")
            }
=======

    func enterText(
      request: Patrol_EnterTextRequest,
      context: GRPCAsyncServerCallContext
    ) async throws -> DefaultResponse {
      return try await runCatching {
        switch request.findBy {
        case .index(let index):
          try await automator.enterText(
            request.data,
            byIndex: Int(index),
            inApp: request.appID,
            dismissKeyboard: request.keyboardBehavior == .showAndDismiss
          )
        case .selector(let selector):
          try await automator.enterText(
            request.data,
            byText: selector.text,
            atIndex: Int(selector.instance),
            inApp: request.appID,
            dismissKeyboard: request.keyboardBehavior == .showAndDismiss
          )
        default:
          throw PatrolError.internal("enterText(): neither index nor selector are set")
>>>>>>> 31e58510
        }
    }
    
    func swipe(request: SwipeRequest) async throws {
        return try await runCatching {
            throw PatrolError.methodNotImplemented("swipe")
        }
    }
    
    func waitUntilVisible(request: WaitUntilVisibleRequest) async throws {
        return try await runCatching {
            try await automator.waitUntilVisible(
                onText: request.selector.text ?? String(),
                inApp: request.appId
            )
        }
    }
    
    // MARK: Services
    
    func enableAirplaneMode() async throws {
        return try await runCatching {
            try await automator.enableAirplaneMode()
        }
    }
    
    func disableAirplaneMode() async throws {
        return try await runCatching {
            try await automator.disableAirplaneMode()
        }
    }
    
    func enableWiFi() async throws {
        return try await runCatching {
            try await automator.enableWiFi()
        }
    }
    
    func disableWiFi() async throws {
        return try await runCatching {
            try await automator.disableWiFi()
        }
    }
    
    func enableCellular() async throws {
        return try await runCatching {
            try await automator.enableCellular()
        }
    }
    
    func disableCellular() async throws {
        return try await runCatching {
            try await automator.disableCellular()
        }
    }
    
    func enableBluetooth() async throws {
        return try await runCatching {
            try await automator.enableBluetooth()
        }
    }
    
    func disableBluetooth() async throws {
        return try await runCatching {
            try await automator.disableBluetooth()
        }
    }
    
    func enableDarkMode(request: DarkModeRequest) async throws {
        return try await runCatching {
            try await automator.enableDarkMode(request.appId)
        }
    }
    
    func disableDarkMode(request: DarkModeRequest) async throws {
        return try await runCatching {
            try await automator.disableDarkMode(request.appId)
        }
    }
    
    // MARK: Notifications
    
    func openNotifications() async throws {
        return try await runCatching {
            try await automator.openNotifications()
        }
    }
    
    func closeNotifications() async throws {
        return try await runCatching {
            try await automator.closeNotifications()
        }
    }
    
    func closeHeadsUpNotification() async throws {
        return try await runCatching {
            try await automator.closeHeadsUpNotification()
        }
    }
    
    func getNotifications(
        request: GetNotificationsRequest
    ) async throws -> GetNotificationsResponse {
        return try await runCatching {
            let notifications = try await automator.getNotifications()
            return GetNotificationsResponse(notifications: notifications)
        }
    }
    
    func tapOnNotification(request: TapOnNotificationRequest) async throws {
        return try await runCatching {
            if let index = request.index {
                try await automator.tapOnNotification(
                    byIndex: index
                )
            } else if let selector = request.selector {
                try await automator.tapOnNotification(
                    bySubstring: selector.textContains ?? String()
                )
            } else {
                throw PatrolError.internal("tapOnNotification(): neither index nor selector are set")
            }
        }
    }
    
    // MARK: Permissions
    
    func isPermissionDialogVisible(
        request: PermissionDialogVisibleRequest
    ) async throws -> PermissionDialogVisibleResponse {
        return try await runCatching {
            let visible = await automator.isPermissionDialogVisible(
                timeout: TimeInterval(request.timeoutMillis / 1000)
            )
            
            return PermissionDialogVisibleResponse(visible: visible)
            
        }
    }
    
    func handlePermissionDialog(request: HandlePermissionRequest) async throws {
        return try await runCatching {
            switch request.code {
            case .whileUsing:
                try await automator.allowPermissionWhileUsingApp()
            case .onlyThisTime:
                try await automator.allowPermissionOnce()
            case .denied:
                try await automator.denyPermission()
            }
        }
    }
    
    func setLocationAccuracy(request: SetLocationAccuracyRequest) async throws {
        return try await runCatching {
            switch request.locationAccuracy {
            case .coarse:
                try await automator.selectCoarseLocation()
            case .fine:
                try await automator.selectFineLocation()
            }
        }
    }
    
    func debug() async throws {
        return try await runCatching {
            try await automator.debug()
        }
    }
    
    private func runCatching<T>(_ block: () async throws -> T) async throws -> T {
        // TODO: Use an interceptor (like on Android)
        // See: https://github.com/grpc/grpc-swift/issues/1148
        do {
            return try await block()
        } catch let err as PatrolError {
            Logger.shared.e(err.description)
            throw err
        } catch let err {
            throw PatrolError.unknown(err)
        }
    }
    
    func markPatrolAppServiceReady() async throws {
        onAppReady(true)
    }
}

#endif<|MERGE_RESOLUTION|>--- conflicted
+++ resolved
@@ -70,7 +70,7 @@
             return GetNativeViewsResponse(nativeViews: nativeViews)
         }
     }
-    
+
     func tap(request: TapRequest) async throws {
         return try await runCatching {
             try await automator.tap(
@@ -89,7 +89,6 @@
             )
         }
     }
-<<<<<<< HEAD
     
     func enterText(request: EnterTextRequest) async throws {
         return try await runCatching {
@@ -97,44 +96,20 @@
                 try await automator.enterText(
                     request.data,
                     byIndex: Int(index),
-                    inApp: request.appId
+                    inApp: request.appId,
+                    dismissKeyboard: request.keyboardBehavior == .showAndDismiss
                 )
             } else if let selector = request.selector {
                 try await automator.enterText(
                     request.data,
                     byText: selector.text ?? String(),
                     atIndex: selector.instance ?? 0,
-                    inApp: request.appId
+                    inApp: request.appId,
+                    dismissKeyboard: request.keyboardBehavior == .showAndDismiss
                 )
             } else {
                 throw PatrolError.internal("enterText(): neither index nor selector are set")
             }
-=======
-
-    func enterText(
-      request: Patrol_EnterTextRequest,
-      context: GRPCAsyncServerCallContext
-    ) async throws -> DefaultResponse {
-      return try await runCatching {
-        switch request.findBy {
-        case .index(let index):
-          try await automator.enterText(
-            request.data,
-            byIndex: Int(index),
-            inApp: request.appID,
-            dismissKeyboard: request.keyboardBehavior == .showAndDismiss
-          )
-        case .selector(let selector):
-          try await automator.enterText(
-            request.data,
-            byText: selector.text,
-            atIndex: Int(selector.instance),
-            inApp: request.appID,
-            dismissKeyboard: request.keyboardBehavior == .showAndDismiss
-          )
-        default:
-          throw PatrolError.internal("enterText(): neither index nor selector are set")
->>>>>>> 31e58510
         }
     }
     
