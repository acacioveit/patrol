///
//  swift-format-ignore-file
//
//  Generated code. Do not modify.
//  source: schema.dart
//

import Telegraph

protocol NativeAutomatorServer {
<<<<<<< HEAD
    func initialize() async throws
    func configure(request: ConfigureRequest) async throws
    func pressHome() async throws
    func pressBack() async throws
    func pressRecentApps() async throws
    func doublePressRecentApps() async throws
    func openApp(request: OpenAppRequest) async throws
    func openQuickSettings(request: OpenQuickSettingsRequest) async throws
    func getNativeUITree(request: GetNativeUITreeRequest) async throws -> GetNativeUITreeRespone
    func getNativeViews(request: GetNativeViewsRequest) async throws -> GetNativeViewsResponse
    func tap(request: TapRequest) async throws
    func doubleTap(request: TapRequest) async throws
    func enterText(request: EnterTextRequest) async throws
    func swipe(request: SwipeRequest) async throws
    func waitUntilVisible(request: WaitUntilVisibleRequest) async throws
    func enableAirplaneMode() async throws
    func disableAirplaneMode() async throws
    func enableWiFi() async throws
    func disableWiFi() async throws
    func enableCellular() async throws
    func disableCellular() async throws
    func enableBluetooth() async throws
    func disableBluetooth() async throws
    func enableDarkMode(request: DarkModeRequest) async throws
    func disableDarkMode(request: DarkModeRequest) async throws
    func openNotifications() async throws
    func closeNotifications() async throws
    func closeHeadsUpNotification() async throws
    func getNotifications(request: GetNotificationsRequest) async throws -> GetNotificationsResponse
    func tapOnNotification(request: TapOnNotificationRequest) async throws
    func isPermissionDialogVisible(request: PermissionDialogVisibleRequest) async throws -> PermissionDialogVisibleResponse
    func handlePermissionDialog(request: HandlePermissionRequest) async throws
    func setLocationAccuracy(request: SetLocationAccuracyRequest) async throws
    func debug() async throws
    func markPatrolAppServiceReady() async throws
=======
    func initialize() throws
    func configure(request: ConfigureRequest) throws
    func pressHome() throws
    func pressBack() throws
    func pressRecentApps() throws
    func doublePressRecentApps() throws
    func openApp(request: OpenAppRequest) throws
    func openQuickSettings(request: OpenQuickSettingsRequest) throws
    func getNativeViews(request: GetNativeViewsRequest) throws -> GetNativeViewsResponse
    func tap(request: TapRequest) throws
    func doubleTap(request: TapRequest) throws
    func enterText(request: EnterTextRequest) throws
    func swipe(request: SwipeRequest) throws
    func waitUntilVisible(request: WaitUntilVisibleRequest) throws
    func enableAirplaneMode() throws
    func disableAirplaneMode() throws
    func enableWiFi() throws
    func disableWiFi() throws
    func enableCellular() throws
    func disableCellular() throws
    func enableBluetooth() throws
    func disableBluetooth() throws
    func enableDarkMode(request: DarkModeRequest) throws
    func disableDarkMode(request: DarkModeRequest) throws
    func openNotifications() throws
    func closeNotifications() throws
    func closeHeadsUpNotification() throws
    func getNotifications(request: GetNotificationsRequest) throws -> GetNotificationsResponse
    func tapOnNotification(request: TapOnNotificationRequest) throws
    func isPermissionDialogVisible(request: PermissionDialogVisibleRequest) throws -> PermissionDialogVisibleResponse
    func handlePermissionDialog(request: HandlePermissionRequest) throws
    func setLocationAccuracy(request: SetLocationAccuracyRequest) throws
    func debug() throws
    func markPatrolAppServiceReady() throws
>>>>>>> bcdad8ba
}

extension NativeAutomatorServer {
    private func initializeHandler(request: HTTPRequest) throws -> HTTPResponse {
        try initialize()
        return HTTPResponse(.ok)
    }

    private func configureHandler(request: HTTPRequest) throws -> HTTPResponse {
        let requestArg = try JSONDecoder().decode(ConfigureRequest.self, from: request.body)
        try configure(request: requestArg)
        return HTTPResponse(.ok)
    }

    private func pressHomeHandler(request: HTTPRequest) throws -> HTTPResponse {
        try pressHome()
        return HTTPResponse(.ok)
    }

    private func pressBackHandler(request: HTTPRequest) throws -> HTTPResponse {
        try pressBack()
        return HTTPResponse(.ok)
    }

    private func pressRecentAppsHandler(request: HTTPRequest) throws -> HTTPResponse {
        try pressRecentApps()
        return HTTPResponse(.ok)
    }

    private func doublePressRecentAppsHandler(request: HTTPRequest) throws -> HTTPResponse {
        try doublePressRecentApps()
        return HTTPResponse(.ok)
    }

    private func openAppHandler(request: HTTPRequest) throws -> HTTPResponse {
        let requestArg = try JSONDecoder().decode(OpenAppRequest.self, from: request.body)
        try openApp(request: requestArg)
        return HTTPResponse(.ok)
    }

    private func openQuickSettingsHandler(request: HTTPRequest) throws -> HTTPResponse {
        let requestArg = try JSONDecoder().decode(OpenQuickSettingsRequest.self, from: request.body)
        try openQuickSettings(request: requestArg)
        return HTTPResponse(.ok)
    }

<<<<<<< HEAD
    private func getNativeUITreeHandler(request: HTTPRequest) async throws -> HTTPResponse {
        let requestArg = try JSONDecoder().decode(GetNativeUITreeRequest.self, from: request.body)
        let response = try await getNativeUITree(request: requestArg)
        let body = try JSONEncoder().encode(response)
        return HTTPResponse(.ok, body: body)
    }

    private func getNativeViewsHandler(request: HTTPRequest) async throws -> HTTPResponse {
=======
    private func getNativeViewsHandler(request: HTTPRequest) throws -> HTTPResponse {
>>>>>>> bcdad8ba
        let requestArg = try JSONDecoder().decode(GetNativeViewsRequest.self, from: request.body)
        let response = try getNativeViews(request: requestArg)
        let body = try JSONEncoder().encode(response)
        return HTTPResponse(.ok, body: body)
    }

    private func tapHandler(request: HTTPRequest) throws -> HTTPResponse {
        let requestArg = try JSONDecoder().decode(TapRequest.self, from: request.body)
        try tap(request: requestArg)
        return HTTPResponse(.ok)
    }

    private func doubleTapHandler(request: HTTPRequest) throws -> HTTPResponse {
        let requestArg = try JSONDecoder().decode(TapRequest.self, from: request.body)
        try doubleTap(request: requestArg)
        return HTTPResponse(.ok)
    }

    private func enterTextHandler(request: HTTPRequest) throws -> HTTPResponse {
        let requestArg = try JSONDecoder().decode(EnterTextRequest.self, from: request.body)
        try enterText(request: requestArg)
        return HTTPResponse(.ok)
    }

    private func swipeHandler(request: HTTPRequest) throws -> HTTPResponse {
        let requestArg = try JSONDecoder().decode(SwipeRequest.self, from: request.body)
        try swipe(request: requestArg)
        return HTTPResponse(.ok)
    }

    private func waitUntilVisibleHandler(request: HTTPRequest) throws -> HTTPResponse {
        let requestArg = try JSONDecoder().decode(WaitUntilVisibleRequest.self, from: request.body)
        try waitUntilVisible(request: requestArg)
        return HTTPResponse(.ok)
    }

    private func enableAirplaneModeHandler(request: HTTPRequest) throws -> HTTPResponse {
        try enableAirplaneMode()
        return HTTPResponse(.ok)
    }

    private func disableAirplaneModeHandler(request: HTTPRequest) throws -> HTTPResponse {
        try disableAirplaneMode()
        return HTTPResponse(.ok)
    }

    private func enableWiFiHandler(request: HTTPRequest) throws -> HTTPResponse {
        try enableWiFi()
        return HTTPResponse(.ok)
    }

    private func disableWiFiHandler(request: HTTPRequest) throws -> HTTPResponse {
        try disableWiFi()
        return HTTPResponse(.ok)
    }

    private func enableCellularHandler(request: HTTPRequest) throws -> HTTPResponse {
        try enableCellular()
        return HTTPResponse(.ok)
    }

    private func disableCellularHandler(request: HTTPRequest) throws -> HTTPResponse {
        try disableCellular()
        return HTTPResponse(.ok)
    }

    private func enableBluetoothHandler(request: HTTPRequest) throws -> HTTPResponse {
        try enableBluetooth()
        return HTTPResponse(.ok)
    }

    private func disableBluetoothHandler(request: HTTPRequest) throws -> HTTPResponse {
        try disableBluetooth()
        return HTTPResponse(.ok)
    }

    private func enableDarkModeHandler(request: HTTPRequest) throws -> HTTPResponse {
        let requestArg = try JSONDecoder().decode(DarkModeRequest.self, from: request.body)
        try enableDarkMode(request: requestArg)
        return HTTPResponse(.ok)
    }

    private func disableDarkModeHandler(request: HTTPRequest) throws -> HTTPResponse {
        let requestArg = try JSONDecoder().decode(DarkModeRequest.self, from: request.body)
        try disableDarkMode(request: requestArg)
        return HTTPResponse(.ok)
    }

    private func openNotificationsHandler(request: HTTPRequest) throws -> HTTPResponse {
        try openNotifications()
        return HTTPResponse(.ok)
    }

    private func closeNotificationsHandler(request: HTTPRequest) throws -> HTTPResponse {
        try closeNotifications()
        return HTTPResponse(.ok)
    }

    private func closeHeadsUpNotificationHandler(request: HTTPRequest) throws -> HTTPResponse {
        try closeHeadsUpNotification()
        return HTTPResponse(.ok)
    }

    private func getNotificationsHandler(request: HTTPRequest) throws -> HTTPResponse {
        let requestArg = try JSONDecoder().decode(GetNotificationsRequest.self, from: request.body)
        let response = try getNotifications(request: requestArg)
        let body = try JSONEncoder().encode(response)
        return HTTPResponse(.ok, body: body)
    }

    private func tapOnNotificationHandler(request: HTTPRequest) throws -> HTTPResponse {
        let requestArg = try JSONDecoder().decode(TapOnNotificationRequest.self, from: request.body)
        try tapOnNotification(request: requestArg)
        return HTTPResponse(.ok)
    }

    private func isPermissionDialogVisibleHandler(request: HTTPRequest) throws -> HTTPResponse {
        let requestArg = try JSONDecoder().decode(PermissionDialogVisibleRequest.self, from: request.body)
        let response = try isPermissionDialogVisible(request: requestArg)
        let body = try JSONEncoder().encode(response)
        return HTTPResponse(.ok, body: body)
    }

    private func handlePermissionDialogHandler(request: HTTPRequest) throws -> HTTPResponse {
        let requestArg = try JSONDecoder().decode(HandlePermissionRequest.self, from: request.body)
        try handlePermissionDialog(request: requestArg)
        return HTTPResponse(.ok)
    }

    private func setLocationAccuracyHandler(request: HTTPRequest) throws -> HTTPResponse {
        let requestArg = try JSONDecoder().decode(SetLocationAccuracyRequest.self, from: request.body)
        try setLocationAccuracy(request: requestArg)
        return HTTPResponse(.ok)
    }

    private func debugHandler(request: HTTPRequest) throws -> HTTPResponse {
        try debug()
        return HTTPResponse(.ok)
    }

    private func markPatrolAppServiceReadyHandler(request: HTTPRequest) throws -> HTTPResponse {
        try markPatrolAppServiceReady()
        return HTTPResponse(.ok)
    }
}

extension NativeAutomatorServer {
    func setupRoutes(server: Server) {
        server.route(.POST, "initialize") {
            request in handleRequest(
                request: request,
                handler: initializeHandler)
        }
        server.route(.POST, "configure") {
            request in handleRequest(
                request: request,
                handler: configureHandler)
        }
        server.route(.POST, "pressHome") {
            request in handleRequest(
                request: request,
                handler: pressHomeHandler)
        }
        server.route(.POST, "pressBack") {
            request in handleRequest(
                request: request,
                handler: pressBackHandler)
        }
        server.route(.POST, "pressRecentApps") {
            request in handleRequest(
                request: request,
                handler: pressRecentAppsHandler)
        }
        server.route(.POST, "doublePressRecentApps") {
            request in handleRequest(
                request: request,
                handler: doublePressRecentAppsHandler)
        }
        server.route(.POST, "openApp") {
            request in handleRequest(
                request: request,
                handler: openAppHandler)
        }
        server.route(.POST, "openQuickSettings") {
            request in handleRequest(
                request: request,
                handler: openQuickSettingsHandler)
        }
        server.route(.POST, "getNativeUITree") {
            request in handleRequest(
                request: request,
                handler: getNativeUITreeHandler)
        }
        server.route(.POST, "getNativeViews") {
            request in handleRequest(
                request: request,
                handler: getNativeViewsHandler)
        }
        server.route(.POST, "tap") {
            request in handleRequest(
                request: request,
                handler: tapHandler)
        }
        server.route(.POST, "doubleTap") {
            request in handleRequest(
                request: request,
                handler: doubleTapHandler)
        }
        server.route(.POST, "enterText") {
            request in handleRequest(
                request: request,
                handler: enterTextHandler)
        }
        server.route(.POST, "swipe") {
            request in handleRequest(
                request: request,
                handler: swipeHandler)
        }
        server.route(.POST, "waitUntilVisible") {
            request in handleRequest(
                request: request,
                handler: waitUntilVisibleHandler)
        }
        server.route(.POST, "enableAirplaneMode") {
            request in handleRequest(
                request: request,
                handler: enableAirplaneModeHandler)
        }
        server.route(.POST, "disableAirplaneMode") {
            request in handleRequest(
                request: request,
                handler: disableAirplaneModeHandler)
        }
        server.route(.POST, "enableWiFi") {
            request in handleRequest(
                request: request,
                handler: enableWiFiHandler)
        }
        server.route(.POST, "disableWiFi") {
            request in handleRequest(
                request: request,
                handler: disableWiFiHandler)
        }
        server.route(.POST, "enableCellular") {
            request in handleRequest(
                request: request,
                handler: enableCellularHandler)
        }
        server.route(.POST, "disableCellular") {
            request in handleRequest(
                request: request,
                handler: disableCellularHandler)
        }
        server.route(.POST, "enableBluetooth") {
            request in handleRequest(
                request: request,
                handler: enableBluetoothHandler)
        }
        server.route(.POST, "disableBluetooth") {
            request in handleRequest(
                request: request,
                handler: disableBluetoothHandler)
        }
        server.route(.POST, "enableDarkMode") {
            request in handleRequest(
                request: request,
                handler: enableDarkModeHandler)
        }
        server.route(.POST, "disableDarkMode") {
            request in handleRequest(
                request: request,
                handler: disableDarkModeHandler)
        }
        server.route(.POST, "openNotifications") {
            request in handleRequest(
                request: request,
                handler: openNotificationsHandler)
        }
        server.route(.POST, "closeNotifications") {
            request in handleRequest(
                request: request,
                handler: closeNotificationsHandler)
        }
        server.route(.POST, "closeHeadsUpNotification") {
            request in handleRequest(
                request: request,
                handler: closeHeadsUpNotificationHandler)
        }
        server.route(.POST, "getNotifications") {
            request in handleRequest(
                request: request,
                handler: getNotificationsHandler)
        }
        server.route(.POST, "tapOnNotification") {
            request in handleRequest(
                request: request,
                handler: tapOnNotificationHandler)
        }
        server.route(.POST, "isPermissionDialogVisible") {
            request in handleRequest(
                request: request,
                handler: isPermissionDialogVisibleHandler)
        }
        server.route(.POST, "handlePermissionDialog") {
            request in handleRequest(
                request: request,
                handler: handlePermissionDialogHandler)
        }
        server.route(.POST, "setLocationAccuracy") {
            request in handleRequest(
                request: request,
                handler: setLocationAccuracyHandler)
        }
        server.route(.POST, "debug") {
            request in handleRequest(
                request: request,
                handler: debugHandler)
        }
        server.route(.POST, "markPatrolAppServiceReady") {
            request in handleRequest(
                request: request,
                handler: markPatrolAppServiceReadyHandler)
        }
    }
}


extension NativeAutomatorServer {
    private func handleRequest(request: HTTPRequest, handler: @escaping (HTTPRequest) throws -> HTTPResponse) -> HTTPResponse {
        do {
            return try handler(request)
        } catch let err {
            return HTTPResponse(.badRequest, headers: [:], error: err)
        }
    }
}
<|MERGE_RESOLUTION|>--- conflicted
+++ resolved
@@ -8,43 +8,6 @@
 import Telegraph
 
 protocol NativeAutomatorServer {
-<<<<<<< HEAD
-    func initialize() async throws
-    func configure(request: ConfigureRequest) async throws
-    func pressHome() async throws
-    func pressBack() async throws
-    func pressRecentApps() async throws
-    func doublePressRecentApps() async throws
-    func openApp(request: OpenAppRequest) async throws
-    func openQuickSettings(request: OpenQuickSettingsRequest) async throws
-    func getNativeUITree(request: GetNativeUITreeRequest) async throws -> GetNativeUITreeRespone
-    func getNativeViews(request: GetNativeViewsRequest) async throws -> GetNativeViewsResponse
-    func tap(request: TapRequest) async throws
-    func doubleTap(request: TapRequest) async throws
-    func enterText(request: EnterTextRequest) async throws
-    func swipe(request: SwipeRequest) async throws
-    func waitUntilVisible(request: WaitUntilVisibleRequest) async throws
-    func enableAirplaneMode() async throws
-    func disableAirplaneMode() async throws
-    func enableWiFi() async throws
-    func disableWiFi() async throws
-    func enableCellular() async throws
-    func disableCellular() async throws
-    func enableBluetooth() async throws
-    func disableBluetooth() async throws
-    func enableDarkMode(request: DarkModeRequest) async throws
-    func disableDarkMode(request: DarkModeRequest) async throws
-    func openNotifications() async throws
-    func closeNotifications() async throws
-    func closeHeadsUpNotification() async throws
-    func getNotifications(request: GetNotificationsRequest) async throws -> GetNotificationsResponse
-    func tapOnNotification(request: TapOnNotificationRequest) async throws
-    func isPermissionDialogVisible(request: PermissionDialogVisibleRequest) async throws -> PermissionDialogVisibleResponse
-    func handlePermissionDialog(request: HandlePermissionRequest) async throws
-    func setLocationAccuracy(request: SetLocationAccuracyRequest) async throws
-    func debug() async throws
-    func markPatrolAppServiceReady() async throws
-=======
     func initialize() throws
     func configure(request: ConfigureRequest) throws
     func pressHome() throws
@@ -53,6 +16,7 @@
     func doublePressRecentApps() throws
     func openApp(request: OpenAppRequest) throws
     func openQuickSettings(request: OpenQuickSettingsRequest) throws
+    func getNativeUITree(request: GetNativeUITreeRequest) throws -> GetNativeUITreeRespone
     func getNativeViews(request: GetNativeViewsRequest) throws -> GetNativeViewsResponse
     func tap(request: TapRequest) throws
     func doubleTap(request: TapRequest) throws
@@ -79,7 +43,6 @@
     func setLocationAccuracy(request: SetLocationAccuracyRequest) throws
     func debug() throws
     func markPatrolAppServiceReady() throws
->>>>>>> bcdad8ba
 }
 
 extension NativeAutomatorServer {
@@ -126,18 +89,14 @@
         return HTTPResponse(.ok)
     }
 
-<<<<<<< HEAD
-    private func getNativeUITreeHandler(request: HTTPRequest) async throws -> HTTPResponse {
+    private func getNativeUITreeHandler(request: HTTPRequest) throws -> HTTPResponse {
         let requestArg = try JSONDecoder().decode(GetNativeUITreeRequest.self, from: request.body)
-        let response = try await getNativeUITree(request: requestArg)
+        let response = try getNativeUITree(request: requestArg)
         let body = try JSONEncoder().encode(response)
         return HTTPResponse(.ok, body: body)
     }
 
-    private func getNativeViewsHandler(request: HTTPRequest) async throws -> HTTPResponse {
-=======
     private func getNativeViewsHandler(request: HTTPRequest) throws -> HTTPResponse {
->>>>>>> bcdad8ba
         let requestArg = try JSONDecoder().decode(GetNativeViewsRequest.self, from: request.body)
         let response = try getNativeViews(request: requestArg)
         let body = try JSONEncoder().encode(response)
