<<<<<<< HEAD
## 1.2.0-dev.3

- Support test bundling on iOS (#1236)

## 1.2.0-dev.2

- Fix a small typo in logs (#1229)

## 1.2.0-dev.1

- Support test bundling on Android (#1205) (#1220) (#1221)
=======
## 1.1.2

- Fix crashing when using Gradle 8 (#1262)
>>>>>>> d4ce980e

## 1.1.1

- Add support for Flutter 3.10 (#1254)

## 1.1.0

This version marks the official release of Hot Restart. [Learn more
here](https://leancode.co/blog/hot-restart-in-patrol-framework).

## 1.0.9

**This version requires version 1.1.4 of the `patrol_cli` package**

- Rewrite native test reporting (#1178)

## 1.0.8

- Fix App Store warnings about non-public selectors from `patrol.framework`
  (#1096)

## 1.0.7

- Fix `tap()` sometimes not being able to tap on a widget that was previously
  found and scrolled to by `scrollTo()` (#1072)

## 1.0.6

- Add preliminary support for `patrol develop`. Requires version 1.0.6 of
  `patrol_cli`.

## 1.0.5+1

- Update small typo in pub.dev listing (#1034)

## 1.0.5

- Fix build of example app for Android when building on Windows (#998)

## 1.0.4

- Remove unnecessary dependency on `vm_service` (#986)

## 1.0.3

- Fix `PATROL_WAIT` (passed through `--wait` argument to `patrol test`)
  preventing frames from being pumped (#959)
- Fix tapping on notification crashing on iPads (#963)
- Remove no longer functional methods from `PatrolBinding` (#970)

## 1.0.2

- Make `NativeAutomator.enterTextByIndex()` have a default timeout, just like
  `NativeAutomator.enterText()` (#943)

  Documentation of these 2 methods has also been updated to explain the behavior
  in more detail.

- Use automated publishing with GitHub Actions on pub.dev (#953) (#955) (#956)
  (#957)

## 1.0.1

- Fix IndexOutOfBounds exception when waiting for native views on Android (#939)
- Fix `flutter run` not working in example app because of an error in Gradle
  build file (#940)

## 1.0.0

- [Patrol 1.0 is
  released!](https://leancode.co/blog/patrol-1-0-powerful-flutter-ui-testing-framework)

## 0.10.12

- Minor documentation fixes (#912)

## 0.10.11

- Remove unnecessary dependency on `json_serializable` and `json_annotation`
  (#904)

## 0.10.10

- Fix crash `Instrumentation run failed due to Process crashed` on Android
  (#902)

## 0.10.9

- Improve error message when trying to use `NativeAutomator`, but it's not
  initialized (#856)

## 0.10.8

- Add GitHub Actions showing to run Patrol tests natively on both Android and
  iOS (#747, #752)
- Add `PatrolTestRunner` class, which should be used instead of
  `FlutterTestRunner` in `MainActivityTest.java` file (#754)

## 0.10.7

- Strip out code that App Store is angry about by default in release iOS builds
  (#727)

## 0.10.6

- Make it possible to change `LiveTestWidgetsFlutterBindingFramePolicy` in
  `patrolTest()` (#716)

## 0.10.5

- Add support for test label overlay in PatrolBinding (#701)

## 0.10.4

- Migrate to lite Protocol Buffers and gRPC to avoid conflicts with Firebase on
  Android (#688)

## 0.10.3

- Fix Android dependencies leaking into dependent apps (#683)

## 0.10.2

- Fix breaking iOS builds by migrating off `CGVectorMake()`, which is
  unavailable in Swift (#676)

## 0.10.1

- Fix breaking iOS builds by setting minimum iOS version to 13.0 (#674)

## 0.10.0

- Allow for running as native Android/iOS instrumented test (Patrol Next) (#646,
  #671)

## 0.9.1

- Add `NativeAutomator.swipe()` to enable simple swiping (#669)

## 0.9.0

- **Breaking:** Remove `PatrolTester.log()` - it did not fit in there and was
  rarely used (#665)
- **Breaking:** Remove `PatrolTesterConfig.appName` - it's only usage was in
  `PatrolTester.log()`, and since it was removed, this field is removed as well
  (#665)

## 0.8.0

- **Breaking:** Change signature of `PatrolTester.pumpAndSettle()` method to use
  named arguments (#657)
- Fix `PatrolTester.dragUntilVisible()` not calling `first` on its `Finder view`
  parameter (#656)

## 0.7.6

- Make it possible to configure loggers of `NativeAutomator` and `HostAutomator`
  (#644)
- Throw `PatrolFinderException` when `PatrolFinder.text` fails (#644)

## 0.7.5

- Revamp configuration of testers, letting for more granural setup (#640):
  - Rename `PatrolTestConfig` to `PatrolTesterConfig`
  - Introduce `NativeAutomatorConfig`
  - Introduce `HostAutomatorConfig`
- Introduce `HostAutomator.run()` method, which lets you run programs on your
  computer from within your Flutter integration tests (#630)

## 0.7.4

- Fix minor bug with custom binding initialization (#636)

## 0.7.3

- Add `patrolIntegrationDriver`, which extends the default `integrationDriver`
  with cool features like taking screenshots. More features enabled by
  `patrolIntegrationDriver` are coming soon! (#593)
- Warn when package name and bundle identifier is not set in `PatrolTestConfig`
  (#591)

## 0.7.2

- Add `PatrolFinder.which()` (#571)

## 0.7.1

- Add `andSettle` param to `PatrolFinder.scrollTo()` (#501)
- Add more integration tests to the example app (#491)

## 0.7.0

In this release, we've focused on stability, reliability, and reducing
flakiness.

- Add timeouts when interacting with native UI (#437)
- Implement `isPermissionDialogVisible()` method (#448)

## 0.6.12

- Add useBinding flag to `patrolTest` (#419)

## 0.6.11

- **Breaking:** Rename `NativeAutomator.forTest()` constructor to an unnamed
  constructor (#410)
- Add `useBinding` flag to `NativeAutomator` constructor. Defaults to true,
  which means that `PatrolBinding` is initialized during the constructor call
  (#410)
- Fix `timeout` argument to `NativeAutomator` being ignored (#410)

## 0.6.10

- Make `$()` accept a `Widget` as an argument (#402)

## 0.6.9

- Remove the unused `appId` argument from most methods (#399)
- **Breaking:** Rename `getNativeWidgets()` to `getNativeViews()` (#399)

## 0.6.8

- Fix handling permission prompts now working in some edge cases (#383)

## 0.6.7+1

- Fix package score on pub.dev (#375)

## 0.6.7

- Implement enabling and disabling cellular on iOS (#371)

## 0.6.6

- Make `openApp()` open the app under test when no `appId` is passed (#338)
- Implement `enableWifi()`, `disableWifi()`, and `openRecentApps()` on iOS
  (#338)
- Completely rewrite communication with native automation servers (#338)

## 0.6.5

- Implement enabling and disabling dark mode on iOS (#345)

## 0.6.4+1

- Fix spelling of "cellular" (was "celluar") (#336)
- Fix a typo in docs (#337)
- Fix README and docs mentioning the removed `Patrol` class (#349)

## 0.6.4

- A bunch of post-release fixes (#330)

## 0.6.3

- Stop re-exporting `package:flutter_test` (#308)

## 0.6.2

- Don't require `host` and `port` to be defined in `patrol.toml` or passed in as
  command-line arguments (#301)
- Rename `Patrol` to `NativeAutomator` and embed it in `PatrolTester` (#297)
- Print cleaner, more readable logs when native action fails (#295)

## 0.6.1

- Fix handling native permission request dialogs on older Android versions
  (#260)
- Populate `homepage` field in `pubspec.yaml` (#254)

## 0.6.0

- **Rename to patrol** (#258)
- Remove `sleep` from `MaestroTestConfig`. Use the new `--wait` argument
  available in the CLI (#251)

## 0.5.5

- Bring more functionality to iOS (#246)
  - Implement native `tap()`, `enterText()`, and `handlePermission()` methods on
    iOS
  - `Maestro.forTest()`: add optional `packageName` and `bundleId` arguments

## 0.5.4

- Add support for handling native permission request dialogs on Android (#232)
- Attempt to fix a weird issue with scroll not working in some rare cases (#237)
- Re-export `package:flutter_test`

## 0.5.3

- Make `MaestroFinder.text` getter more robust

## 0.5.2

- Fix a problem with `StateError` being thrown when
  MaestroTester.dragUntilVisible found more than 1 finder after dragging to it
  (#228)

## 0.5.1

- Some fixes to the scrolling and dragging

## 0.5.0+1

- Set minimum Dart version to 2.17 (#224)

## 0.5.0

- Revamp scrolling and dragging (#217)

  - New `MaestroTester.dragUntilExists()`
  - Fixed `MaestroTester.dragUntilVisible()`'s behavior
  - New `MaestroTester.scrollUntilExists` method
  - New `MaestroTester.scrollUntilVisible` method
  - `MaestroFinder.dragTo` was renamed to `MaestroFinder.scrollTo` and now also
    scrolls to widgets that are not yet built (e.g in a lazily-built `ListView`)

- Allow for more fine-grained control over timeouts (#191)
  - `settleTimeout`, which is used for `MaestroTester.pumpAndSettle` (which
    forwards it to `WidgetTester.pumpAndSettle`)
  - `existsTimeout`, which is used for `MaestroFinder.waitUntilExists`
  - `visibleTimeout` (previously `findTimeout`), which is used by
    `MaestroFinder.waitUntilVisible` (which is then used internally by
    `MaestroFinder.tap()` and `MaestroFinder.enterText()`.

## 0.4.6

- Downgrade `package:freezed` to v1 beacuse customer project is not able to
  update to v2

## 0.4.5

- Create `MaestroTestConfig` class which is accepted by `maestroTest` function.
  Use it to share common configuration across all tests
- Upgrade `package:freezed` to v2. Dependent projects should also make this
  change

## 0.4.4

`MaestroFinder`:

- Rename `visible` method to `waitUntilVisible`
- Add `waitUntilExists` method
- Add `exists` getter
- Add `visible` getter

## 0.4.3

- Add `MaestroFinder.dragTo`
- Remove unused `MaestroTester.drag` and `MaestroTester.dragFrom`

## 0.4.2

- Convert `MaestroFinder.visible` getter to a method, which now also takes a
  timeout
- Rename `MAESTRO_ARTIFACT_PATH` environment variable to `MAESTRO_CACHE
- Fix `MaestroTester.dragUntilVisible` not waiting for the scrollable to appear
- Fix `MaestroFinder.allCandidates` returning incorrect results

## 0.4.1

- Throw `MaestroFinderFoundNothingException` when [MaestroFinder.visible]
  doesn't find any widget during [MaestroTester.findTimeout]

## 0.4.0

`MaestroFinder`:

- Now `tap()` and `enterText()` wait for the widget to become visible. The
  timeout can be configured by setting `findTimeout` in `maestroTest()`
- Remove `index` parameter from `tap()` and `enterText()`. The new way to select
  the widget to be tapped is to use `at()` before tapping. Same goes for
  entering text
- Add `bool andSettle` parameter to `maestroTest` function. This lets you
  globally configure whether to call `pumpAndSettle` after actions such as
  `tap()` or `enterText()`
- Refactor `MaestroTester.dragUntilVisible` to be simpler to use
- Rename `withDescendant()` to `containing()`

Native:

- Make `Maestro.openNotifications()` and `Maestro.openQuickSettings()` more
  robust

## 0.3.3

- Make it possible to pass Flutter's `Finder` to `$`
- Make `MaestroFinder.first`, `MaestroFinder.last`, `MaestroFinder.at()` return
  `MaestroFinder`, not `Finder`

## 0.3.2

- Improve selector engine:

  - Make it possible to pass a `Key` as `matching` to
    `MaestroTester.call(dynamic matching)` and `MaestroFinder.$(dynamic
matching)`

- Add `sleep` parameter for `maestroTest` method
- Make `WidgetTester`'s forwarded methods in `MaestroTester` accept less
  arguments
- Add more in-code documentation

## 0.3.1

- Improve selector engine:

  - Make it possible to pass a `MaestroFinder` as `matching` to
    `MaestroTester.call(dynamic matching)` and `MaestroFinder.$(dynamic
matching)`
  - Fix a bug which caused chaining `MaestroFinder`s (e.g
    `$(Scaffold).$(Container).$(#someText)`) to not work.

- Add more in-code documentation and improve README

## 0.3.0

- Add selector engine

## 0.2.0

- Introduce `Selector` class, which can be passed into `Maestro.tap(selector)`.
- Add more platform functionality:

  - `Maestro.enableWifi()` and `Maestro.disableWifi()`
  - `Maestro.enableCellular()` and `Maestro.disableCellular()`
  - `Maestro.enableDarkMode()` and `Maestro.disableDarkMode()`
  - `Maestro.getNotifications()`, `Maestro.getFirstNotification()`, and
    `Maestro.tapOnNotification(int index)`

- Make `Maestro.forTest()` automatically call
  `IntegrationTestWidgetsFlutterBinding.ensureInitialized()`
- Fix many smaller issues

## 0.1.4

- Allow for running on many devices simultaneously
- Rename class `Automator` to `Maestro`
- Simpified test-side initialization. Now all you need is `Maestro.forTest()`
- Simpified driver-side initialization. Now all you need is
  `Maestro.forDriver()`

## 0.1.3

- Add support for enabling/disabling Bluetooth

## 0.1.2

- Be more noisy when an error occurs

## 0.1.1

- Fix minor logging bug

## 0.1.0

- Add basic means of controlling platform-native Widgets (`TextView`,
  `EditText`, and `Button` on Android). This also applies to WebView.
- Add enabling and disabling of Wi-Fi, Cellular, and Night Mode
- Improve stability

## 0.0.6

- Set minimum Dart version to 2.16
- Fix links to `package:leancode_lint` in README

## 0.0.5

- Update broken link in README.

## 0.0.4

- Update README

## 0.0.3

- Rename from `maestro` to `maestro_test`

## 0.0.2

- Split `maestro` and `maestro_cli` into separate packages

## 0.0.1

- Initial version<|MERGE_RESOLUTION|>--- conflicted
+++ resolved
@@ -1,4 +1,3 @@
-<<<<<<< HEAD
 ## 1.2.0-dev.3
 
 - Support test bundling on iOS (#1236)
@@ -10,11 +9,10 @@
 ## 1.2.0-dev.1
 
 - Support test bundling on Android (#1205) (#1220) (#1221)
-=======
+
 ## 1.1.2
 
 - Fix crashing when using Gradle 8 (#1262)
->>>>>>> d4ce980e
 
 ## 1.1.1
 
