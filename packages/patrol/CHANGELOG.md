--- conflicted
+++ resolved
@@ -1,17 +1,15 @@
-<<<<<<< HEAD
 ## 3.1.0
 
 - Implement `patrolSetUp()` and `patrolTearDown()`, which are equivalents of 
 	vanilla `setUp()` and `tearDown()` but work with Patrol's native automation
 	and test bundling feature (#1967) (#1721)
-=======
+
 ## 3.1.0-dev.1
 
 - Add `patrolSetUp()` and `patrolTearDown()` (#1721)
 - Add `patrolSetUpAll()` (#1751)
 
 This version requires version 2.4.0-dev.1 of `patrol_cli` package.
->>>>>>> eea3f891
 
 ## 3.0.3
 
