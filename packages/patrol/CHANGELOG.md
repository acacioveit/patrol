<<<<<<< HEAD
## 2.4.0-dev.1

- Add support for iOS 11 and 12 (#1733)
=======
## 2.3.1

- Add support for iOS 11 and 12 (#1733)
- Fix build-time and run-time crashes when app doesn't use Kotlin 1.8.x (#1782)
>>>>>>> 555609d2

## 2.3.0

- Add support for nested test hierarchies using `group()`s (#1634)
- Replace Protocol Buffers and gRPC with a custom code generation solution that
  is more lightweight (#1681)
- Fix test name label blocking hit testing (#1731)

This version requires version 2.2.0 of `patrol_cli` package.

## 2.2.5

- Fix `grantPermissionOnlyThisTime()` crashing on Android <11 (#1698)

## 2.2.4

- Remove deprecation of `nativeAutomation` and add message about migration to
  `patrol_finders` (#1670)

## 2.2.3

- Make `KeyboardBehavior.alternative` not automatically try to hide the keyboard
  on iOS (#1638)

## 2.2.2

- Fix deprecation message for `andSettle` (settleBehavior -> settlePolicy)
  (#1622)

## 2.2.1

- Fix `appId` parameter missing from `NativeAutomator.waitUntilVisible()`
  (#1611)
- Fix tests crashing by stopping depending on `dart:io` when running with
  `flutter_driver` on the Web (#1578)

## 2.2.0

- Use proper context in `PatrolJUnitRunner` (#1591)
- Make `Selector.instance` work on iOS (#1569)
- Ignore calls to `select[Fine|Coarse]Location()` on iOS < 14 (#1564)
- Add support for `getNativeViews` on iOS (#1553)

## 2.1.0

- Add `$.native.waitUntilVisible()` (#1543)
- Add `KeyboardBehavior` enum to native enterText() methods (#1511)

## 2.0.7

- Add an alternative `BrowserstackPatrolJUnitRunner`, which implements a fix to
  make tests run on BrowserStack (#1402)

## 2.0.6

- Implement `$.native.openQuickSettings()` for iPhones without notch (#1510)

## 2.0.5

- Fix occasional cryptic failures of Gradle builds (#1509)

## 2.0.4

- Fix tests occasionally failing on iOS because of dangling `SemanticsHandle`s
  (#1491)

## 2.0.3

- Remove dependency on `package:http` (#1485)

## 2.0.2

- Fix `enterText()` not working when running with `flutter_driver` on the web
  (#1459)

## 2.0.1

- Fix WebViews on modern Android versions (#1398). See #244 for more details.
- Implement a proper fix for tests failing when using native automation on
  Android + Flutter 3.10 (#1398). This replaces a workaround implemented in
  #1352
- Bump dependencies (#1446)

This version requires version 2.0.1 of `patrol_cli` package.

## 2.0.0

Patrol 2.0 is released!

- Read the changelog and migration guide [here](https://patrol.leancode.co/v2)
- Read the article about how Patrol 2.0 fixes the `integration_test` plugin
  [here](https://leancode.co/blog/patrol-2-0-improved-flutter-ui-testing)

This version requires version 2.0.0 of `patrol_cli` package.

## 1.1.5

- Fix tests failing when using native automation on Android + Flutter 3.10
  (#1352)

## 1.1.4

- Fix build with Android Gradle Plugin v8 (#1276)

## 1.1.3

- Fix `which()` not taking previous finder(s) into account (#1271)

## 1.1.2

- Fix crashing when using Gradle 8 (#1262)

## 1.1.1

- Add support for Flutter 3.10 (#1254)

## 1.1.0

This version marks the official release of Hot Restart. [Learn more
here](https://leancode.co/blog/hot-restart-in-patrol-framework).

## 1.0.9

**This version requires version 1.1.4 of the `patrol_cli` package**

- Rewrite native test reporting (#1178)

## 1.0.8

- Fix App Store warnings about non-public selectors from `patrol.framework`
  (#1096)

## 1.0.7

- Fix `tap()` sometimes not being able to tap on a widget that was previously
  found and scrolled to by `scrollTo()` (#1072)

## 1.0.6

- Add preliminary support for `patrol develop`. Requires version 1.0.6 of
  `patrol_cli`.

## 1.0.5+1

- Update small typo in pub.dev listing (#1034)

## 1.0.5

- Fix build of example app for Android when building on Windows (#998)

## 1.0.4

- Remove unnecessary dependency on `vm_service` (#986)

## 1.0.3

- Fix `PATROL_WAIT` (passed through `--wait` argument to `patrol test`)
  preventing frames from being pumped (#959)
- Fix tapping on notification crashing on iPads (#963)
- Remove no longer functional methods from `PatrolBinding` (#970)

## 1.0.2

- Make `NativeAutomator.enterTextByIndex()` have a default timeout, just like
  `NativeAutomator.enterText()` (#943)

  Documentation of these 2 methods has also been updated to explain the behavior
  in more detail.

- Use automated publishing with GitHub Actions on pub.dev (#953) (#955) (#956)
  (#957)

## 1.0.1

- Fix IndexOutOfBounds exception when waiting for native views on Android (#939)
- Fix `flutter run` not working in example app because of an error in Gradle
  build file (#940)

## 1.0.0

- [Patrol 1.0 is
  released!](https://leancode.co/blog/patrol-1-0-powerful-flutter-ui-testing-framework)

## 0.10.12

- Minor documentation fixes (#912)

## 0.10.11

- Remove unnecessary dependency on `json_serializable` and `json_annotation`
  (#904)

## 0.10.10

- Fix crash `Instrumentation run failed due to Process crashed` on Android
  (#902)

## 0.10.9

- Improve error message when trying to use `NativeAutomator`, but it's not
  initialized (#856)

## 0.10.8

- Add GitHub Actions showing to run Patrol tests natively on both Android and
  iOS (#747, #752)
- Add `PatrolTestRunner` class, which should be used instead of
  `FlutterTestRunner` in `MainActivityTest.java` file (#754)

## 0.10.7

- Strip out code that App Store is angry about by default in release iOS builds
  (#727)

## 0.10.6

- Make it possible to change `LiveTestWidgetsFlutterBindingFramePolicy` in
  `patrolTest()` (#716)

## 0.10.5

- Add support for test label overlay in PatrolBinding (#701)

## 0.10.4

- Migrate to lite Protocol Buffers and gRPC to avoid conflicts with Firebase on
  Android (#688)

## 0.10.3

- Fix Android dependencies leaking into dependent apps (#683)

## 0.10.2

- Fix breaking iOS builds by migrating off `CGVectorMake()`, which is
  unavailable in Swift (#676)

## 0.10.1

- Fix breaking iOS builds by setting minimum iOS version to 13.0 (#674)

## 0.10.0

- Allow for running as native Android/iOS instrumented test (Patrol Next) (#646,
  #671)

## 0.9.1

- Add `NativeAutomator.swipe()` to enable simple swiping (#669)

## 0.9.0

- **Breaking:** Remove `PatrolTester.log()` - it did not fit in there and was
  rarely used (#665)
- **Breaking:** Remove `PatrolTesterConfig.appName` - it's only usage was in
  `PatrolTester.log()`, and since it was removed, this field is removed as well
  (#665)

## 0.8.0

- **Breaking:** Change signature of `PatrolTester.pumpAndSettle()` method to use
  named arguments (#657)
- Fix `PatrolTester.dragUntilVisible()` not calling `first` on its `Finder view`
  parameter (#656)

## 0.7.6

- Make it possible to configure loggers of `NativeAutomator` and `HostAutomator`
  (#644)
- Throw `PatrolFinderException` when `PatrolFinder.text` fails (#644)

## 0.7.5

- Revamp configuration of testers, letting for more granural setup (#640):
  - Rename `PatrolTestConfig` to `PatrolTesterConfig`
  - Introduce `NativeAutomatorConfig`
  - Introduce `HostAutomatorConfig`
- Introduce `HostAutomator.run()` method, which lets you run programs on your
  computer from within your Flutter integration tests (#630)

## 0.7.4

- Fix minor bug with custom binding initialization (#636)

## 0.7.3

- Add `patrolIntegrationDriver`, which extends the default `integrationDriver`
  with cool features like taking screenshots. More features enabled by
  `patrolIntegrationDriver` are coming soon! (#593)
- Warn when package name and bundle identifier is not set in `PatrolTestConfig`
  (#591)

## 0.7.2

- Add `PatrolFinder.which()` (#571)

## 0.7.1

- Add `andSettle` param to `PatrolFinder.scrollTo()` (#501)
- Add more integration tests to the example app (#491)

## 0.7.0

In this release, we've focused on stability, reliability, and reducing
flakiness.

- Add timeouts when interacting with native UI (#437)
- Implement `isPermissionDialogVisible()` method (#448)

## 0.6.12

- Add useBinding flag to `patrolTest` (#419)

## 0.6.11

- **Breaking:** Rename `NativeAutomator.forTest()` constructor to an unnamed
  constructor (#410)
- Add `useBinding` flag to `NativeAutomator` constructor. Defaults to true,
  which means that `PatrolBinding` is initialized during the constructor call
  (#410)
- Fix `timeout` argument to `NativeAutomator` being ignored (#410)

## 0.6.10

- Make `$()` accept a `Widget` as an argument (#402)

## 0.6.9

- Remove the unused `appId` argument from most methods (#399)
- **Breaking:** Rename `getNativeWidgets()` to `getNativeViews()` (#399)

## 0.6.8

- Fix handling permission prompts now working in some edge cases (#383)

## 0.6.7+1

- Fix package score on pub.dev (#375)

## 0.6.7

- Implement enabling and disabling cellular on iOS (#371)

## 0.6.6

- Make `openApp()` open the app under test when no `appId` is passed (#338)
- Implement `enableWifi()`, `disableWifi()`, and `openRecentApps()` on iOS
  (#338)
- Completely rewrite communication with native automation servers (#338)

## 0.6.5

- Implement enabling and disabling dark mode on iOS (#345)

## 0.6.4+1

- Fix spelling of "cellular" (was "celluar") (#336)
- Fix a typo in docs (#337)
- Fix README and docs mentioning the removed `Patrol` class (#349)

## 0.6.4

- A bunch of post-release fixes (#330)

## 0.6.3

- Stop re-exporting `package:flutter_test` (#308)

## 0.6.2

- Don't require `host` and `port` to be defined in `patrol.toml` or passed in as
  command-line arguments (#301)
- Rename `Patrol` to `NativeAutomator` and embed it in `PatrolTester` (#297)
- Print cleaner, more readable logs when native action fails (#295)

## 0.6.1

- Fix handling native permission request dialogs on older Android versions
  (#260)
- Populate `homepage` field in `pubspec.yaml` (#254)

## 0.6.0

- **Rename to patrol** (#258)
- Remove `sleep` from `MaestroTestConfig`. Use the new `--wait` argument
  available in the CLI (#251)

## 0.5.5

- Bring more functionality to iOS (#246)
  - Implement native `tap()`, `enterText()`, and `handlePermission()` methods on
    iOS
  - `Maestro.forTest()`: add optional `packageName` and `bundleId` arguments

## 0.5.4

- Add support for handling native permission request dialogs on Android (#232)
- Attempt to fix a weird issue with scroll not working in some rare cases (#237)
- Re-export `package:flutter_test`

## 0.5.3

- Make `MaestroFinder.text` getter more robust

## 0.5.2

- Fix a problem with `StateError` being thrown when
  MaestroTester.dragUntilVisible found more than 1 finder after dragging to it
  (#228)

## 0.5.1

- Some fixes to the scrolling and dragging

## 0.5.0+1

- Set minimum Dart version to 2.17 (#224)

## 0.5.0

- Revamp scrolling and dragging (#217)

  - New `MaestroTester.dragUntilExists()`
  - Fixed `MaestroTester.dragUntilVisible()`'s behavior
  - New `MaestroTester.scrollUntilExists` method
  - New `MaestroTester.scrollUntilVisible` method
  - `MaestroFinder.dragTo` was renamed to `MaestroFinder.scrollTo` and now also
    scrolls to widgets that are not yet built (e.g in a lazily-built `ListView`)

- Allow for more fine-grained control over timeouts (#191)
  - `settleTimeout`, which is used for `MaestroTester.pumpAndSettle` (which
    forwards it to `WidgetTester.pumpAndSettle`)
  - `existsTimeout`, which is used for `MaestroFinder.waitUntilExists`
  - `visibleTimeout` (previously `findTimeout`), which is used by
    `MaestroFinder.waitUntilVisible` (which is then used internally by
    `MaestroFinder.tap()` and `MaestroFinder.enterText()`.

## 0.4.6

- Downgrade `package:freezed` to v1 beacuse customer project is not able to
  update to v2

## 0.4.5

- Create `MaestroTestConfig` class which is accepted by `maestroTest` function.
  Use it to share common configuration across all tests
- Upgrade `package:freezed` to v2. Dependent projects should also make this
  change

## 0.4.4

`MaestroFinder`:

- Rename `visible` method to `waitUntilVisible`
- Add `waitUntilExists` method
- Add `exists` getter
- Add `visible` getter

## 0.4.3

- Add `MaestroFinder.dragTo`
- Remove unused `MaestroTester.drag` and `MaestroTester.dragFrom`

## 0.4.2

- Convert `MaestroFinder.visible` getter to a method, which now also takes a
  timeout
- Rename `MAESTRO_ARTIFACT_PATH` environment variable to `MAESTRO_CACHE
- Fix `MaestroTester.dragUntilVisible` not waiting for the scrollable to appear
- Fix `MaestroFinder.allCandidates` returning incorrect results

## 0.4.1

- Throw `MaestroFinderFoundNothingException` when [MaestroFinder.visible]
  doesn't find any widget during [MaestroTester.findTimeout]

## 0.4.0

`MaestroFinder`:

- Now `tap()` and `enterText()` wait for the widget to become visible. The
  timeout can be configured by setting `findTimeout` in `maestroTest()`
- Remove `index` parameter from `tap()` and `enterText()`. The new way to select
  the widget to be tapped is to use `at()` before tapping. Same goes for
  entering text
- Add `bool andSettle` parameter to `maestroTest` function. This lets you
  globally configure whether to call `pumpAndSettle` after actions such as
  `tap()` or `enterText()`
- Refactor `MaestroTester.dragUntilVisible` to be simpler to use
- Rename `withDescendant()` to `containing()`

Native:

- Make `Maestro.openNotifications()` and `Maestro.openQuickSettings()` more
  robust

## 0.3.3

- Make it possible to pass Flutter's `Finder` to `$`
- Make `MaestroFinder.first`, `MaestroFinder.last`, `MaestroFinder.at()` return
  `MaestroFinder`, not `Finder`

## 0.3.2

- Improve selector engine:

  - Make it possible to pass a `Key` as `matching` to
    `MaestroTester.call(dynamic matching)` and `MaestroFinder.$(dynamic
matching)`

- Add `sleep` parameter for `maestroTest` method
- Make `WidgetTester`'s forwarded methods in `MaestroTester` accept less
  arguments
- Add more in-code documentation

## 0.3.1

- Improve selector engine:

  - Make it possible to pass a `MaestroFinder` as `matching` to
    `MaestroTester.call(dynamic matching)` and `MaestroFinder.$(dynamic
matching)`
  - Fix a bug which caused chaining `MaestroFinder`s (e.g
    `$(Scaffold).$(Container).$(#someText)`) to not work.

- Add more in-code documentation and improve README

## 0.3.0

- Add selector engine

## 0.2.0

- Introduce `Selector` class, which can be passed into `Maestro.tap(selector)`.
- Add more platform functionality:

  - `Maestro.enableWifi()` and `Maestro.disableWifi()`
  - `Maestro.enableCellular()` and `Maestro.disableCellular()`
  - `Maestro.enableDarkMode()` and `Maestro.disableDarkMode()`
  - `Maestro.getNotifications()`, `Maestro.getFirstNotification()`, and
    `Maestro.tapOnNotification(int index)`

- Make `Maestro.forTest()` automatically call
  `IntegrationTestWidgetsFlutterBinding.ensureInitialized()`
- Fix many smaller issues

## 0.1.4

- Allow for running on many devices simultaneously
- Rename class `Automator` to `Maestro`
- Simpified test-side initialization. Now all you need is `Maestro.forTest()`
- Simpified driver-side initialization. Now all you need is
  `Maestro.forDriver()`

## 0.1.3

- Add support for enabling/disabling Bluetooth

## 0.1.2

- Be more noisy when an error occurs

## 0.1.1

- Fix minor logging bug

## 0.1.0

- Add basic means of controlling platform-native Widgets (`TextView`,
  `EditText`, and `Button` on Android). This also applies to WebView.
- Add enabling and disabling of Wi-Fi, Cellular, and Night Mode
- Improve stability

## 0.0.6

- Set minimum Dart version to 2.16
- Fix links to `package:leancode_lint` in README

## 0.0.5

- Update broken link in README.

## 0.0.4

- Update README

## 0.0.3

- Rename from `maestro` to `maestro_test`

## 0.0.2

- Split `maestro` and `maestro_cli` into separate packages

## 0.0.1

- Initial version<|MERGE_RESOLUTION|>--- conflicted
+++ resolved
@@ -1,13 +1,11 @@
-<<<<<<< HEAD
-## 2.4.0-dev.1
+## 2.4.0-dev.3
 
 - Add support for iOS 11 and 12 (#1733)
-=======
+
 ## 2.3.1
 
 - Add support for iOS 11 and 12 (#1733)
 - Fix build-time and run-time crashes when app doesn't use Kotlin 1.8.x (#1782)
->>>>>>> 555609d2
 
 ## 2.3.0
 
