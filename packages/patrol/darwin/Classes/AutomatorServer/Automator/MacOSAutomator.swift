#if PATROL_ENABLED && os(macOS)
  import XCTest

  class MacOSAutomator: Automator {
    private var timeout: TimeInterval = 10

    private lazy var controlCenter: XCUIApplication = {
      return XCUIApplication(bundleIdentifier: "com.apple.controlcenter")
    }()

    private lazy var notificationCenter: XCUIApplication = {
      return XCUIApplication(bundleIdentifier: "com.apple.notificationcenterui")
    }()

    private lazy var systemPreferences: XCUIApplication = {
      return XCUIApplication(bundleIdentifier: "com.apple.systempreferences")
    }()

    func configure(timeout: TimeInterval) {
      self.timeout = timeout
    }

    func openApp(_ bundleId: String) throws {
      try runAction("opening app with id \(bundleId)") {
        let app = try self.getApp(withBundleId: bundleId)
        app.activate()
      }
    }

    private func getApp(withBundleId bundleId: String) throws -> XCUIApplication {
      let app = XCUIApplication(bundleIdentifier: bundleId)
      // TODO: Doesn't work
      // See https://stackoverflow.com/questions/73976961/how-to-check-if-any-app-is-installed-during-xctest
      // guard app.exists else {
      //   throw PatrolError.appNotInstalled(bundleId)
      // }

      return app
    }

    func pressHome() throws {
      try runAction("pressHome") {
        throw PatrolError.methodNotImplemented("pressHome")
      }
    }

    func openAppSwitcher() throws {
      try runAction("openAppSwitcher") {
        throw PatrolError.methodNotImplemented("openAppSwitcher")
      }
    }

    func openControlCenter() throws {
      try runAction("openControlCenter") {
        throw PatrolError.methodNotImplemented("openControlCenter")
      }
    }

<<<<<<< HEAD
    func tap(on selector: Selector, inApp bundleId: String) throws {
=======
    func tap(
      onText text: String, inApp bundleId: String, atIndex index: Int,
      withTimeout timeout: TimeInterval?
    ) throws {
>>>>>>> 93c52e83
      try runAction("tap") {
        throw PatrolError.methodNotImplemented("tap")
      }
    }

<<<<<<< HEAD
    func doubleTap(on selector: Selector, inApp bundleId: String) throws {
=======
    func doubleTap(onText text: String, inApp bundleId: String, withTimeout timeout: TimeInterval?)
      throws
    {
>>>>>>> 93c52e83
      try runAction("doubleTap") {
        throw PatrolError.methodNotImplemented("doubleTap")
      }
    }

    func enterText(
      _ data: String,
<<<<<<< HEAD
      on selector: Selector,
      inApp bundleId: String,
      dismissKeyboard: Bool
=======
      byText text: String,
      atIndex index: Int,
      inApp bundleId: String,
      dismissKeyboard: Bool,
      withTimeout timeout: TimeInterval?
>>>>>>> 93c52e83
    ) throws {
      try runAction("enterText") {
        throw PatrolError.methodNotImplemented("enterText")
      }
    }

    func enterText(
      _ data: String,
      byIndex index: Int,
      inApp bundleId: String,
<<<<<<< HEAD
      dismissKeyboard: Bool
=======
      dismissKeyboard: Bool,
      withTimeout timeout: TimeInterval?
>>>>>>> 93c52e83
    ) throws {
      try runAction("enterText") {
        throw PatrolError.methodNotImplemented("enterText")
      }
    }

    func swipe(from start: CGVector, to end: CGVector, inApp bundleId: String) throws {
      try runAction("swipe") {
        throw PatrolError.methodNotImplemented("swipe")
      }
    }

<<<<<<< HEAD
    func waitUntilVisible(on selector: Selector, inApp bundleId: String) throws {
=======
    func waitUntilVisible(
      onText text: String, inApp bundleId: String, withTimeout timeout: TimeInterval?
    ) throws {
>>>>>>> 93c52e83
      try runAction("waitUntilVisible") {
        throw PatrolError.methodNotImplemented("waitUntilVisible")
      }
    }

    func enableDarkMode(_ bundleId: String) throws {
      try runAction("enableDarkMode") {
        throw PatrolError.methodNotImplemented("enableDarkMode")
      }
    }

    func disableDarkMode(_ bundleId: String) throws {
      try runAction("disableDarkMode") {
        throw PatrolError.methodNotImplemented("disableDarkMode")
      }
    }

    func enableAirplaneMode() throws {
      try runAction("enableAirplaneMode") {
        throw PatrolError.methodNotImplemented("enableAirplaneMode")
      }
    }

    func disableAirplaneMode() throws {
      try runAction("disableAirplaneMode") {
        throw PatrolError.methodNotImplemented("disableAirplaneMode")
      }
    }

    func enableCellular() throws {
      try runAction("enableCellular") {
        throw PatrolError.methodNotImplemented("enableCellular")
      }
    }

    func disableCellular() throws {
      try runAction("disableCellular") {
        throw PatrolError.methodNotImplemented("disableCellular")
      }
    }

    func enableWiFi() throws {
      try runAction("enableWiFi") {
        throw PatrolError.methodNotImplemented("enableWiFi")
      }
    }

    func disableWiFi() throws {
      try runAction("disableWiFi") {
        throw PatrolError.methodNotImplemented("disableWiFi")
      }
    }

    func enableBluetooth() throws {
      try runAction("enableBluetooth") {
        throw PatrolError.methodNotImplemented("enableBluetooth")
      }
    }

    func disableBluetooth() throws {
      try runAction("disableBluetooth") {
        throw PatrolError.methodNotImplemented("disableBluetooth")
      }
    }

    func getNativeViews(on selector: Selector, inApp bundleId: String) throws -> [NativeView] {
      try runAction("getNativeViews") {
        throw PatrolError.methodNotImplemented("getNativeViews")
      }
    }

    func getUITreeRoots(installedApps: [String]) throws -> [NativeView] {
      try runAction("getUITreeRoots") {
        throw PatrolError.methodNotImplemented("getUITreeRoots")
      }
    }

    func openNotifications() throws {
      try runAction("opening notifications") {
        let clockItem = self.controlCenter.statusItems["com.apple.menuextra.clock"]
        var exists = clockItem.waitForExistence(timeout: self.timeout)
        guard exists else {
          throw PatrolError.viewNotExists("com.apple.menuextra.clock")
        }

        clockItem.tap()
      }
    }

    func closeNotifications() throws {
      try runAction("closeNotifications") {
        throw PatrolError.methodNotImplemented("closeNotifications")
      }
    }

    func closeHeadsUpNotification() throws {
      try runAction("closeHeadsUpNotification") {
        throw PatrolError.methodNotImplemented("closeHeadsUpNotification")
      }
    }

    func getNotifications() throws -> [Notification] {
      try runAction("getNotifications") {
        throw PatrolError.methodNotImplemented("getNotifications")
      }
    }

    func tapOnNotification(byIndex index: Int, withTimeout timeout: TimeInterval?) throws {
      try runAction("tapOnNotification") {
        throw PatrolError.methodNotImplemented("tapOnNotification")
      }
    }

    func tapOnNotification(bySubstring substring: String, withTimeout timeout: TimeInterval?) throws
    {
      try runAction("tapOnNotification") {
        throw PatrolError.methodNotImplemented("tapOnNotification")
      }
    }

    func isPermissionDialogVisible(timeout: TimeInterval) throws -> Bool {
      try runAction("isPermissionDialogVisible") {
        throw PatrolError.methodNotImplemented("isPermissionDialogVisible")
      }
    }

    func allowPermissionWhileUsingApp() throws {
      try runAction("allowPermissionWhileUsingApp") {
        throw PatrolError.methodNotImplemented("allowPermissionWhileUsingApp")
      }
    }

    func allowPermissionOnce() throws {
      try runAction("allowPermissionOnce") {
        throw PatrolError.methodNotImplemented("allowPermissionOnce")
      }
    }

    func denyPermission() throws {
      try runAction("denyPermission") {
        throw PatrolError.methodNotImplemented("denyPermission")
      }
    }

    func selectFineLocation() throws {
      try runAction("selectFineLocation") {
        throw PatrolError.methodNotImplemented("selectFineLocation")
      }
    }

    func selectCoarseLocation() throws {
      try runAction("selectCoarseLocation") {
        throw PatrolError.methodNotImplemented("selectCoarseLocation")
      }
    }

    func debug() throws {
      try runAction("debug") {
        throw PatrolError.methodNotImplemented("debug")
      }
    }

    private func runAction<T>(_ log: String, block: @escaping () throws -> T) rethrows -> T {
      return try DispatchQueue.main.sync {
        Logger.shared.i("\(log)...")
        let result = try block()
        Logger.shared.i("done \(log)")
        Logger.shared.i("result: \(result)")
        return result
      }
    }
  }

  extension NativeView {
    static func fromXCUIElement(_ xcuielement: XCUIElement, _ bundleId: String) -> NativeView {
      return NativeView(
        className: String(xcuielement.elementType.rawValue),  // TODO: Provide mapping for names
        text: xcuielement.label,
        contentDescription: "",  // TODO:
        focused: false,  // TODO:
        enabled: xcuielement.isEnabled,
        resourceName: xcuielement.identifier,
        applicationPackage: bundleId,
        children: xcuielement.children(matching: .any).allElementsBoundByIndex.map { child in
          return NativeView.fromXCUIElement(child, bundleId)
        })
    }
  }

#endif<|MERGE_RESOLUTION|>--- conflicted
+++ resolved
@@ -56,26 +56,21 @@
       }
     }
 
-<<<<<<< HEAD
-    func tap(on selector: Selector, inApp bundleId: String) throws {
-=======
     func tap(
-      onText text: String, inApp bundleId: String, atIndex index: Int,
-      withTimeout timeout: TimeInterval?
-    ) throws {
->>>>>>> 93c52e83
+      on selector: Selector, 
+      inApp bundleId: String,
+      withTimeout timeout: TimeInterval?
+      ) throws {
       try runAction("tap") {
         throw PatrolError.methodNotImplemented("tap")
       }
     }
 
-<<<<<<< HEAD
-    func doubleTap(on selector: Selector, inApp bundleId: String) throws {
-=======
-    func doubleTap(onText text: String, inApp bundleId: String, withTimeout timeout: TimeInterval?)
-      throws
-    {
->>>>>>> 93c52e83
+    func doubleTap(
+      on selector: Selector, 
+      inApp bundleId: String,
+      withTimeout timeout: TimeInterval?
+      ) throws {
       try runAction("doubleTap") {
         throw PatrolError.methodNotImplemented("doubleTap")
       }
@@ -83,17 +78,10 @@
 
     func enterText(
       _ data: String,
-<<<<<<< HEAD
       on selector: Selector,
       inApp bundleId: String,
-      dismissKeyboard: Bool
-=======
-      byText text: String,
-      atIndex index: Int,
-      inApp bundleId: String,
       dismissKeyboard: Bool,
       withTimeout timeout: TimeInterval?
->>>>>>> 93c52e83
     ) throws {
       try runAction("enterText") {
         throw PatrolError.methodNotImplemented("enterText")
@@ -104,12 +92,8 @@
       _ data: String,
       byIndex index: Int,
       inApp bundleId: String,
-<<<<<<< HEAD
-      dismissKeyboard: Bool
-=======
       dismissKeyboard: Bool,
       withTimeout timeout: TimeInterval?
->>>>>>> 93c52e83
     ) throws {
       try runAction("enterText") {
         throw PatrolError.methodNotImplemented("enterText")
@@ -122,13 +106,11 @@
       }
     }
 
-<<<<<<< HEAD
-    func waitUntilVisible(on selector: Selector, inApp bundleId: String) throws {
-=======
     func waitUntilVisible(
-      onText text: String, inApp bundleId: String, withTimeout timeout: TimeInterval?
+      on selector: Selector, 
+      inApp bundleId: String,
+      withTimeout timeout: TimeInterval?
     ) throws {
->>>>>>> 93c52e83
       try runAction("waitUntilVisible") {
         throw PatrolError.methodNotImplemented("waitUntilVisible")
       }
