--- conflicted
+++ resolved
@@ -54,18 +54,13 @@
     }
 
     // MARK: General UI interaction
-<<<<<<< HEAD
-    func tap(on selector: Selector, inApp bundleId: String) throws {
+    func tap(
+      on selector: Selector,
+      inApp bundleId: String,
+      withTimeout timeout: TimeInterval?
+      ) throws {
       var view = createLogMessage(element: "view", from: selector)
       view += " in app \(bundleId)"
-=======
-
-    func tap(
-      onText text: String, inApp bundleId: String, atIndex index: Int,
-      withTimeout timeout: TimeInterval?
-    ) throws {
-      let view = "view with text \(format: text) at index \(index) in app \(bundleId)"
->>>>>>> 93c52e83
 
       try runAction("tapping on \(view)") {
         let app = try self.getApp(withBundleId: bundleId)
@@ -75,12 +70,7 @@
 
         Logger.shared.i("waiting for existence of \(view)")
         guard
-<<<<<<< HEAD
-          let element = self.waitFor(
-            query: query, index: selector.instance ?? 0, timeout: self.timeout)
-=======
-          let element = self.waitFor(query: query, index: index, timeout: timeout ?? self.timeout)
->>>>>>> 93c52e83
+          let element = self.waitFor(query: query, index: selector.instance ?? 0, timeout: timeout ?? self.timeout)
         else {
           throw PatrolError.viewNotExists(view)
         }
@@ -89,34 +79,24 @@
       }
     }
 
-<<<<<<< HEAD
-    func doubleTap(on selector: Selector, inApp bundleId: String) throws {
+    func doubleTap(
+      on selector: Selector,
+      inApp bundleId: String,
+      withTimeout timeout: TimeInterval?
+      ) throws {
       var view = createLogMessage(element: "view", from: selector)
       view += " in app \(bundleId)"
 
       try runAction("double tapping on \(view)") {
-=======
-    func doubleTap(onText text: String, inApp bundleId: String, withTimeout timeout: TimeInterval?)
-      throws
-    {
-      try runAction("double tapping on text \(format: text) in app \(bundleId)") {
->>>>>>> 93c52e83
         let app = try self.getApp(withBundleId: bundleId)
         let query = app.descendants(matching: .any).matching(selector.toNSPredicate())
 
-<<<<<<< HEAD
         Logger.shared.i("waiting for existence of \(view)")
         guard
           let element = self.waitFor(
-            query: query, index: selector.instance ?? 0, timeout: self.timeout)
+            query: query, index: selector.instance ?? 0, timeout: timeout ?? self.timeout)
         else {
           throw PatrolError.viewNotExists(view)
-=======
-        let exists = element.waitForExistence(timeout: timeout ?? self.timeout)
-        guard exists else {
-          throw PatrolError.viewNotExists(
-            "view with text \(format: text) in app \(format: bundleId)")
->>>>>>> 93c52e83
         }
 
         element.forceTap()
@@ -162,13 +142,8 @@
         guard
           let element = self.waitFor(
             query: query,
-<<<<<<< HEAD
             index: selector.instance ?? 0,
-            timeout: self.timeout
-=======
-            index: index,
             timeout: timeout ?? self.timeout
->>>>>>> 93c52e83
           )
         else {
           throw PatrolError.viewNotExists(view)
@@ -237,32 +212,22 @@
       }
     }
 
-<<<<<<< HEAD
-    func waitUntilVisible(on selector: Selector, inApp bundleId: String) throws {
+    func waitUntilVisible(
+      on selector: Selector, 
+      inApp bundleId: String,
+      withTimeout timeout: TimeInterval?
+      ) throws {
       let view = createLogMessage(element: "view", from: selector)
-=======
-    func waitUntilVisible(
-      onText text: String, inApp bundleId: String, withTimeout timeout: TimeInterval?
-    ) throws {
->>>>>>> 93c52e83
       try runAction(
         "waiting until \(view) in app \(bundleId) becomes visible"
       ) {
         let app = try self.getApp(withBundleId: bundleId)
-<<<<<<< HEAD
         let query = app.descendants(matching: .any).containing(selector.toNSPredicate())
         guard
           let element = self.waitFor(
-            query: query, index: selector.instance ?? 0, timeout: self.timeout)
+            query: query, index: selector.instance ?? 0, timeout: timeout ?? self.timeout)
         else {
           throw PatrolError.viewNotExists(view)
-=======
-        let element = app.descendants(matching: .any)[text]
-        let exists = element.waitForExistence(timeout: timeout ?? self.timeout)
-        guard exists else {
-          throw PatrolError.viewNotExists(
-            "view with text \(format: text) in app \(format: bundleId)")
->>>>>>> 93c52e83
         }
       }
     }
