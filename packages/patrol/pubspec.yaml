--- conflicted
+++ resolved
@@ -2,11 +2,7 @@
 description: >
   Powerful Flutter-native UI testing framework overcoming limitations of
   existing Flutter testing tools. Ready for action!
-<<<<<<< HEAD
 version: 2.3.0-dev.1
-=======
-version: 2.2.5
->>>>>>> c6a03e84
 homepage: https://patrol.leancode.co
 repository: https://github.com/leancodepl/patrol
 issue_tracker: https://github.com/leancodepl/patrol/issues
@@ -21,7 +17,7 @@
   flutter:
     sdk: flutter
   flutter_test:
-    sdk: flutter 
+    sdk: flutter
   http: '>=0.13.5 <2.0.0'
   integration_test:
     sdk: flutter
