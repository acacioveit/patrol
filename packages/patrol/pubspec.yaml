name: patrol
description: >
  Powerful Flutter-native UI testing framework overcoming limitations of
  existing Flutter testing tools. Ready for action!
<<<<<<< HEAD
version: 1.2.0-dev.2
=======
version: 1.1.1
>>>>>>> c68e65be
homepage: https://patrol.leancode.co
repository: https://github.com/leancodepl/patrol
issue_tracker: https://github.com/leancodepl/patrol/issues

environment:
  sdk: '>=2.18.0 <4.0.0'
  flutter: '>=3.3.0'

dependencies:
  fixnum: ^1.0.1
  flutter:
    sdk: flutter
  flutter_test:
    sdk: flutter
  grpc: ^3.1.0
  http: ^0.13.5
  integration_test:
    sdk: flutter
  meta: ^1.7.0
  path: ^1.8.2
  protobuf: ^2.1.0
<<<<<<< HEAD
  test_api: ^0.4.12
=======
  test_api: '>=0.4.0 <0.6.0'
>>>>>>> c68e65be

dev_dependencies:
  build_runner: ^2.3.3
  leancode_lint: ^3.0.0

flutter:
  plugin:
    platforms:
      android:
        package: pl.leancode.patrol
        pluginClass: PatrolPlugin
      ios:
        pluginClass: PatrolPlugin<|MERGE_RESOLUTION|>--- conflicted
+++ resolved
@@ -2,11 +2,7 @@
 description: >
   Powerful Flutter-native UI testing framework overcoming limitations of
   existing Flutter testing tools. Ready for action!
-<<<<<<< HEAD
 version: 1.2.0-dev.2
-=======
-version: 1.1.1
->>>>>>> c68e65be
 homepage: https://patrol.leancode.co
 repository: https://github.com/leancodepl/patrol
 issue_tracker: https://github.com/leancodepl/patrol/issues
@@ -28,11 +24,7 @@
   meta: ^1.7.0
   path: ^1.8.2
   protobuf: ^2.1.0
-<<<<<<< HEAD
-  test_api: ^0.4.12
-=======
   test_api: '>=0.4.0 <0.6.0'
->>>>>>> c68e65be
 
 dev_dependencies:
   build_runner: ^2.3.3
