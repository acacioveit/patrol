--- conflicted
+++ resolved
@@ -22,8 +22,6 @@
 /// A modification of [setUp] that works with Patrol's native automation.
 void patrolSetUp(dynamic Function() body) {
   setUp(() async {
-<<<<<<< HEAD
-=======
     if (global_state.hotRestartEnabled) {
       await body();
       return;
@@ -34,7 +32,6 @@
       return;
     }
 
->>>>>>> eea3f891
     final currentTest = global_state.currentTestFullName;
 
     final requestedToExecute = await PatrolBinding.instance.patrolAppService
@@ -49,8 +46,6 @@
 /// A modification of [tearDown] that works with Patrol's native automation.
 void patrolTearDown(dynamic Function() body) {
   tearDown(() async {
-<<<<<<< HEAD
-=======
     if (global_state.hotRestartEnabled) {
       await body();
       return;
@@ -61,7 +56,6 @@
       return;
     }
 
->>>>>>> eea3f891
     final currentTest = global_state.currentTestFullName;
 
     final requestedToExecute = await PatrolBinding.instance.patrolAppService
@@ -73,9 +67,6 @@
   });
 }
 
-<<<<<<< HEAD
-/// Like [testWidgets], but with support for Patrol custom finders.
-=======
 /// A modification of [setUpAll] that works with Patrol's native automation.
 ///
 /// It keeps track of calls made to setUpAll.
@@ -125,7 +116,6 @@
 }
 
 /// Like [testWidgets], but with support for Patrol custom fiders.
->>>>>>> eea3f891
 ///
 /// To customize the Patrol-specific configuration, set [config].
 ///
@@ -157,12 +147,7 @@
       LiveTestWidgetsFlutterBindingFramePolicy.fadePointers,
 }) {
   final automator = NativeAutomator(config: nativeAutomatorConfig);
-<<<<<<< HEAD
-  final patrolBinding = PatrolBinding.ensureInitialized(nativeAutomatorConfig)
-    ..framePolicy = framePolicy;
-=======
-  final binding = PatrolBinding.instance..framePolicy = framePolicy;
->>>>>>> eea3f891
+  final patrolBinding = PatrolBinding.instance..framePolicy = framePolicy;
 
   testWidgets(
     description,
@@ -172,9 +157,6 @@
     variant: variant,
     tags: tags,
     (widgetTester) async {
-<<<<<<< HEAD
-      if (!constants.hotRestartEnabled) {
-=======
       if (!global_state.hotRestartEnabled) {
         if (await global_state.isInitialRun) {
           patrolDebug(
@@ -186,17 +168,12 @@
           return;
         }
 
->>>>>>> eea3f891
         // If Patrol's native automation feature is enabled, then this test will
         // be executed only if the native side requested it to be executed.
         // Otherwise, it returns early.
 
-<<<<<<< HEAD
-        final requestedToExecute = await patrolBinding.patrolAppService
-=======
         final isRequestedToExecute = await PatrolBinding
             .instance.patrolAppService
->>>>>>> eea3f891
             .waitForExecutionRequest(global_state.currentTestFullName);
 
         if (!isRequestedToExecute) {
