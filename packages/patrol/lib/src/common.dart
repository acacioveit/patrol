import 'dart:io' as io;

import 'package:flutter/foundation.dart';
import 'package:flutter_test/flutter_test.dart';
import 'package:integration_test/integration_test.dart';
import 'package:meta/meta.dart';
import 'package:patrol/src/binding.dart';
import 'package:patrol/src/global_state.dart' as global_state;
import 'package:patrol/src/native/contracts/contracts.dart';
import 'package:patrol/src/native/native.dart';
import 'package:patrol_finders/patrol_finders.dart' as finders;
// ignore: implementation_imports
import 'package:test_api/src/backend/group.dart';
// ignore: implementation_imports
import 'package:test_api/src/backend/test.dart';

import 'constants.dart' as constants;
import 'custom_finders/patrol_integration_tester.dart';

/// Signature for callback to [patrolTest].
typedef PatrolTesterCallback = Future<void> Function(PatrolIntegrationTester $);

/// A modification of [setUp] that works with Patrol's native automation.
void patrolSetUp(Future<void> Function() body) {
  setUp(() async {
    final currentTest = Invoker.current!.fullCurrentTestName();

    final requestedToExecute = await PatrolBinding.instance.patrolAppService
        .waitForExecutionRequest(currentTest);

    if (requestedToExecute) {
      await body();
    }
  });
}

/// A modification of [tearDown] that works with Patrol's native automation.
void patrolTearDown(Future<void> Function() body) {
  tearDown(() async {
    final currentTest = Invoker.current!.fullCurrentTestName();

    final requestedToExecute = await PatrolBinding.instance.patrolAppService
        .waitForExecutionRequest(currentTest);

    if (requestedToExecute) {
      await body();
    }
  });
}

/// Like [testWidgets], but with support for Patrol custom finders.
///
/// To customize the Patrol-specific configuration, set [config].
///
/// ### Using the default [WidgetTester]
///
/// If you need to do something using Flutter's [WidgetTester], you can access
/// it like this:
///
/// ```dart
/// patrolTest(
///    'increase counter text',
///    ($) async {
///      await $.tester.tap(find.byIcon(Icons.add));
///    },
/// );
/// ```
///
/// [bindingType] specifies the binding to use. [bindingType] is ignored if
/// [nativeAutomation] is false.
@isTest
void patrolTest(
  String description,
  PatrolTesterCallback callback, {
  bool? skip,
  Timeout? timeout,
  bool semanticsEnabled = true,
  TestVariant<Object?> variant = const DefaultTestVariant(),
  dynamic tags,
  finders.PatrolTesterConfig config = const finders.PatrolTesterConfig(),
  NativeAutomatorConfig nativeAutomatorConfig = const NativeAutomatorConfig(),
  bool nativeAutomation = false,
  BindingType bindingType = BindingType.patrol,
  LiveTestWidgetsFlutterBindingFramePolicy framePolicy =
      LiveTestWidgetsFlutterBindingFramePolicy.fadePointers,
}) {
  NativeAutomator? automator;

  if (!nativeAutomation) {
    debugPrint('''
╔════════════════════════════════════════════════════════════════════════════════════╗
║ In next major release, patrolTest method will be intended for UI tests only        ║
║ If you want to use Patrol in your widget tests, use patrol_finders package.        ║
║                                                                                    ║
║ For more information, see https://patrol.leancode.co/patrol-finders-release        ║
╚════════════════════════════════════════════════════════════════════════════════════╝
''');
  }

  if (nativeAutomation) {
    switch (bindingType) {
      case BindingType.patrol:
        automator = NativeAutomator(config: nativeAutomatorConfig);

        // PatrolBinding is initialized in the generated test bundle file.
        PatrolBinding.instance.framePolicy = framePolicy;
        break;
      case BindingType.integrationTest:
        IntegrationTestWidgetsFlutterBinding.ensureInitialized().framePolicy =
            framePolicy;

        break;
      case BindingType.none:
        break;
    }
  }

  testWidgets(
    description,
    skip: skip,
    timeout: timeout,
    semanticsEnabled: semanticsEnabled,
    variant: variant,
    tags: tags,
    (widgetTester) async {
      if (!constants.hotRestartEnabled) {
        // If Patrol's native automation feature is enabled, then this test will
        // be executed only if the native side requested it to be executed.
        // Otherwise, it returns early.

<<<<<<< HEAD
        final testName = Invoker.current!.fullCurrentTestName();
        final isRequestedToExecute = await PatrolBinding
            .instance.patrolAppService
            .waitForExecutionRequest(testName);
=======
        final requestedToExecute = await patrolBinding.patrolAppService
            .waitForExecutionRequest(global_state.currentTestFullName);
>>>>>>> 1bc126b9

        if (!isRequestedToExecute) {
          return;
        }
      }
      if (!kIsWeb && io.Platform.isIOS) {
        widgetTester.binding.platformDispatcher.onSemanticsEnabledChanged = () {
          // This callback is empty on purpose. It's a workaround for tests
          // failing on iOS.
          //
          // See https://github.com/leancodepl/patrol/issues/1474
        };
      }
      await automator?.configure();

      final patrolTester = PatrolIntegrationTester(
        tester: widgetTester,
        nativeAutomator: automator,
        config: config,
      );
      await callback(patrolTester);

      // ignore: prefer_const_declarations
      final waitSeconds = const int.fromEnvironment('PATROL_WAIT');
      final waitDuration = Duration(seconds: waitSeconds);

      if (waitDuration > Duration.zero) {
        final stopwatch = Stopwatch()..start();
        await Future.doWhile(() async {
          await widgetTester.pump();
          if (stopwatch.elapsed > waitDuration) {
            stopwatch.stop();
            return false;
          }

          return true;
        });
      }
    },
  );
}

/// Creates a DartGroupEntry by visiting the subgroups of [parentGroup].
///
/// The initial [parentGroup] is the implicit, unnamed top-level [Group] present
/// in every test case.
@internal
DartGroupEntry createDartTestGroup(
  Group parentGroup, {
  String name = '',
  int level = 0,
  int maxTestCaseLength = global_state.maxTestLength,
}) {
  final groupDTO = DartGroupEntry(
    name: name,
    type: GroupEntryType.group,
    entries: [],
  );

  for (final entry in parentGroup.entries) {
    // Trim names of current groups

    var name = entry.name;
    if (parentGroup.name.isNotEmpty) {
      // Assume that parentGroupName fits maxTestCaseLength
      // Assume that after cropping, test names are different.

      if (name.length > maxTestCaseLength) {
        name = name.substring(0, maxTestCaseLength);
      }

      name = deduplicateGroupEntryName(parentGroup.name, name);
    }

    if (entry is Group) {
      groupDTO.entries.add(
        createDartTestGroup(
          entry,
          name: name,
          level: level + 1,
          maxTestCaseLength: maxTestCaseLength,
        ),
      );
    } else if (entry is Test) {
      if (entry.name == 'patrol_test_explorer') {
        // Ignore the bogus test that is used to discover the test structure.
        continue;
      }

      if (level < 1) {
        throw StateError('Test is not allowed to be defined at level $level');
      }

      groupDTO.entries.add(
        DartGroupEntry(name: name, type: GroupEntryType.test, entries: []),
      );
    } else {
      // This should really never happen, because Group and Test are the only
      // subclasses of GroupEntry.
      throw StateError('invalid state');
    }
  }

  return groupDTO;
}

/// Allows for retrieving the name of a GroupEntry by stripping the names of all ancestor groups.
///
/// Example:
/// parentName = 'example_test myGroup'
/// currentName = 'example_test myGroup myTest'
/// should return 'myTest'
@internal
String deduplicateGroupEntryName(String parentName, String currentName) {
  return currentName.substring(
    parentName.length + 1,
    currentName.length,
  );
}

/// Recursively prints the structure of the test suite.
@internal
void printGroupStructure(DartGroupEntry group, {int indentation = 0}) {
  final indent = ' ' * indentation;
  debugPrint("$indent-- group: '${group.name}'");

  for (final entry in group.entries) {
    if (entry.type == GroupEntryType.test) {
      debugPrint("$indent     -- test: '${entry.name}'");
    } else {
      for (final subgroup in entry.entries) {
        printGroupStructure(subgroup, indentation: indentation + 5);
      }
    }
  }
}<|MERGE_RESOLUTION|>--- conflicted
+++ resolved
@@ -128,15 +128,9 @@
         // be executed only if the native side requested it to be executed.
         // Otherwise, it returns early.
 
-<<<<<<< HEAD
-        final testName = Invoker.current!.fullCurrentTestName();
         final isRequestedToExecute = await PatrolBinding
             .instance.patrolAppService
-            .waitForExecutionRequest(testName);
-=======
-        final requestedToExecute = await patrolBinding.patrolAppService
             .waitForExecutionRequest(global_state.currentTestFullName);
->>>>>>> 1bc126b9
 
         if (!isRequestedToExecute) {
           return;
