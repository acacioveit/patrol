--- conflicted
+++ resolved
@@ -53,17 +53,13 @@
         return;
       }
 
-<<<<<<< HEAD
-      if (Invoker.current!.currentTestName == 'patrol_test_explorer') {
+      _currentDartTest = global_state.currentTestFullName;
+      if (_currentDartTest == 'patrol_test_explorer') {
         // Ignore the fake test.
         return;
       }
 
-      _currentDartTest = Invoker.current!.fullCurrentTestName();
       logger('setUp(): called with current Dart test = "$_currentDartTest"');
-=======
-      _currentDartTest = global_state.currentTestFullName;
->>>>>>> 1bc126b9
     });
 
     tearDown(() async {
@@ -72,26 +68,18 @@
         return;
       }
 
-<<<<<<< HEAD
-      if (Invoker.current!.currentTestName == 'patrol_test_explorer') {
-        // Ignore the fake test.
-=======
       final testName = global_state.currentTestIndividualName;
       final isTestExplorer = testName == 'patrol_test_explorer';
       if (isTestExplorer) {
->>>>>>> 1bc126b9
-        return;
-      }
-
-<<<<<<< HEAD
+        // Ignore the fake test.
+        return;
+      }
+
       logger('tearDown(): called with current Dart test = "$_currentDartTest"');
       logger('tearDown(): there are ${_testResults.length} test results:');
       _testResults.forEach((dartTestName, result) {
         logger('tearDown(): test "$dartTestName": "$result"');
       });
-=======
-      final nameOfRequestedTest = await patrolAppService.testExecutionRequested;
->>>>>>> 1bc126b9
 
       final requestedDartTest = await patrolAppService.testExecutionRequested;
       if (requestedDartTest == _currentDartTest) {
@@ -99,15 +87,8 @@
           'tearDown(): finished test "$_currentDartTest". Will report its status back to the native side',
         );
 
-<<<<<<< HEAD
-        final passed = Invoker.current!.liveTest.state.result.isPassing;
+        final passed = global_state.isCurrentTestPassing;
         logger('tearDown(): test "$_currentDartTest", passed: $passed');
-=======
-        final passed = global_state.isCurrentTestPassing;
-        logger(
-          'tearDown(): test "$testName" in group "$_currentDartTest", passed: $passed',
-        );
->>>>>>> 1bc126b9
         await patrolAppService.markDartTestAsCompleted(
           dartFileName: _currentDartTest!,
           passed: passed,
