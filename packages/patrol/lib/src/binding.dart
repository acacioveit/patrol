import 'dart:convert';

import 'package:flutter/foundation.dart';
import 'package:flutter/material.dart';
import 'package:flutter/rendering.dart';
import 'package:flutter_test/flutter_test.dart';
import 'package:patrol/patrol.dart';
import 'package:patrol/src/devtools_service_extensions/devtools_service_extensions.dart';
// ignore: implementation_imports, depend_on_referenced_packages
import 'package:patrol/src/global_state.dart' as global_state;

const _success = 'success';

void _defaultPrintLogger(String message) {
  // ignore: avoid_print
  print('PatrolBinding: $message');
}

/// Binding that enables some of Patrol's custom functionality, such as tapping
/// on WebViews during a test.
///
/// ### Reporting results of bundled tests
///
/// This binding is also responsible for reporting the results of the tests to
/// the native side of Patrol. It does so by registering a tearDown() callback
/// that is executed after each test. Inside that callback, the name of the Dart
/// test file being currently executed is retrieved.
///
/// At this point, the [PatrolAppService] is handling the gRPC `runDartTest()`
/// called by the native side.
///
/// [PatrolBinding] submits the Dart test file name that is being currently
/// executed to [PatrolAppService]. Once the name is submitted to it, that
/// pending `runDartTest()` method returns.
class PatrolBinding extends LiveTestWidgetsFlutterBinding {
  /// Creates a new [PatrolBinding].
  ///
  /// You most likely don't want to call it yourself.
<<<<<<< HEAD
  PatrolBinding(this.patrolAppService, this.nativeAutomator) {
    logger('created');
=======
  PatrolBinding(NativeAutomatorConfig config)
      : _serviceExtensions = DevtoolsServiceExtensions(config) {
    shouldPropagateDevicePointerEvents = true;

>>>>>>> f0cbe876
    final oldTestExceptionReporter = reportTestException;
    reportTestException = (details, testDescription) {
      final currentDartTest = _currentDartTest;
      if (currentDartTest != null) {
        assert(!global_state.hotRestartEnabled);
        _testResults[currentDartTest] = Failure(testDescription, '$details');
      }
      oldTestExceptionReporter(details, testDescription);
    };

    setUp(() {
      if (global_state.hotRestartEnabled) {
        // Sending results ends the test, which we don't want for Hot Restart
        return;
      }

      if (global_state.currentTestIndividualName == 'patrol_test_explorer') {
        // Ignore the fake test.
        return;
      }

      _currentDartTest = global_state.currentTestFullName;
      logger('setUp(): called with current Dart test = "$_currentDartTest"');
    });

    tearDown(() async {
      if (global_state.hotRestartEnabled) {
        // Sending results ends the test, which we don't want for Hot Restart
        return;
      }

      if (await global_state.isInitialRun) {
        // If this is the initial run, then no test has been requested to
        // execute. Return to avoid blocking on didRequestTestExecution below.
        return;
      }

      final testName = global_state.currentTestIndividualName;
      final isTestExplorer = testName == 'patrol_test_explorer';
      if (isTestExplorer) {
        // Ignore the fake test.
        return;
      }

      logger('tearDown(): called with current Dart test = "$_currentDartTest"');
      logger('tearDown(): there are ${_testResults.length} test results:');
      _testResults.forEach((dartTestName, result) {
        logger('tearDown(): test "$dartTestName": "$result"');
      });

      final requestedDartTest = await patrolAppService.didRequestTestExecution;

      if (requestedDartTest == _currentDartTest) {
        logger(
          'tearDown(): finished test "$_currentDartTest". Will report its status back to the native side',
        );

        final passed = global_state.isCurrentTestPassing;
        logger('tearDown(): test "$_currentDartTest", passed: $passed');
        await patrolAppService.markDartTestAsCompleted(
          dartFileName: _currentDartTest!,
          passed: passed,
          details: _testResults[_currentDartTest!] is Failure
              ? (_testResults[_currentDartTest!] as Failure?)?.details
              : null,
        );
      } else {
        logger(
          'tearDown(): finished test "$_currentDartTest", but it was not requested, so its status will not be reported back to the native side',
        );
      }
    });
  }

  /// Returns an instance of the [PatrolBinding], creating and initializing it
  /// if necessary.
  ///
  /// This method is idempotent.
<<<<<<< HEAD
  factory PatrolBinding.ensureInitialized(
    PatrolAppService patrolAppService,
    NativeAutomator nativeAutomator,
  ) {
    if (_instance == null) {
      PatrolBinding(patrolAppService, nativeAutomator);
=======
  factory PatrolBinding.ensureInitialized(NativeAutomatorConfig config) {
    if (_instance == null) {
      PatrolBinding(config);
>>>>>>> f0cbe876
    }
    return _instance!;
  }

  @override
  bool get overrideHttpClient => false;

  @override
  bool get registerTestTextInput => false;

  /// Logger used by this binding.
  void Function(String message) logger = _defaultPrintLogger;

  /// The [PatrolAppService] used by this binding to report tests to the native
  /// side.
  ///
  /// It's only for test reporting purposes and should not be used for anything
  /// else.
  final PatrolAppService patrolAppService;

  /// The [NativeAutomator] used by this binding to interact with the native
  /// side.
  final NativeAutomator nativeAutomator;

  /// The singleton instance of this object.
  ///
  /// Provides access to the features exposed by this class. The binding must be
  /// initialized before using this getter; this is typically done by calling
  /// [PatrolBinding.ensureInitialized].
  static PatrolBinding get instance => BindingBase.checkInstance(_instance);
  static PatrolBinding? _instance;

  String? _currentDartTest;

  /// Keys are the test descriptions, and values are either [_success] or a
  /// [Failure].
  final Map<String, Object> _testResults = <String, Object>{};

  final DevtoolsServiceExtensions _serviceExtensions;

  /// Temporary workaround for DevTools extension changing this value and not
  /// resetting it.
  ///
  /// See https://github.com/flutter/devtools/issues/6719
  TargetPlatform? workaroundDebugDefaultTargetPlatformOverride;

  @override
  void initInstances() {
    super.initInstances();
    _instance = this;
  }

  @override
  void initServiceExtensions() {
    super.initServiceExtensions();

    logger('Register Patrol service extensions');

    registerServiceExtension(
      name: 'patrol.getNativeUITree',
      callback: _serviceExtensions.getNativeUITree,
    );
  }

  @override
  Future<void> runTest(
    Future<void> Function() testBody,
    VoidCallback invariantTester, {
    String description = '',
    @Deprecated(
        'This parameter has no effect. Use the `timeout` parameter on `testWidgets` instead. '
        'This feature was deprecated after v2.6.0-1.0.pre.')
    Duration? timeout,
  }) async {
    await super.runTest(
      testBody,
      invariantTester,
      description: description,
    );
    _testResults[description] ??= _success;
  }

  @override
  ViewConfiguration createViewConfigurationFor(RenderView renderView) {
    final view = renderView.flutterView;
    return TestViewConfiguration.fromView(
      size: view.physicalSize / view.devicePixelRatio,
      view: view,
    );
  }

  @override
  Widget wrapWithDefaultView(Widget rootWidget) {
    assert(
      (_currentDartTest != null) != (global_state.hotRestartEnabled),
      '_currentDartTest can be null if and only if Hot Restart is enabled',
    );

    const testLabelEnabled = bool.fromEnvironment('PATROL_TEST_LABEL_ENABLED');
<<<<<<< HEAD
    if (!testLabelEnabled || global_state.hotRestartEnabled) {
      super.attachRootWidget(RepaintBoundary(child: rootWidget));
=======
    if (!testLabelEnabled || constants.hotRestartEnabled) {
      return super.wrapWithDefaultView(RepaintBoundary(child: rootWidget));
>>>>>>> f0cbe876
    } else {
      return super.wrapWithDefaultView(
        Stack(
          textDirection: TextDirection.ltr,
          children: [
            RepaintBoundary(child: rootWidget),
            // Prevents crashes when Android activity is resumed (see
            // https://github.com/leancodepl/patrol/issues/901)
            ExcludeSemantics(
              child: Builder(
                builder: (context) {
                  final view = View.of(context);
                  return Padding(
                    padding: EdgeInsets.only(
                      top: MediaQueryData.fromView(view).padding.top + 4,
                      left: 4,
                    ),
                    child: IgnorePointer(
                      child: Text(
                        _currentDartTest!,
                        textDirection: TextDirection.ltr,
                        style: const TextStyle(color: Colors.red),
                      ),
                    ),
                  );
                },
              ),
            ),
          ],
        ),
      );
    }
  }

  @override
  void reportExceptionNoticed(FlutterErrorDetails exception) {
    // This override is copied from IntegrationTestWidgetsFlutterBinding. It may
    // be not needed.
    //
    // See: https://github.com/flutter/flutter/issues/81534
  }
}

/// Representing a failure includes the method name and the failure details.
class Failure {
  /// Constructor requiring all fields during initialization.
  Failure(this.methodName, this.details);

  /// The name of the test method which failed.
  final String methodName;

  /// The details of the failure such as stack trace.
  final String? details;

  /// Serializes the object to JSON.
  String toJson() {
    return json.encode(<String, String?>{
      'methodName': methodName,
      'details': details,
    });
  }

  @override
  String toString() => toJson();

  /// Decode a JSON string to create a Failure object.
  // ignore: prefer_constructors_over_static_methods
  static Failure fromJsonString(String jsonString) {
    final failure = json.decode(jsonString) as Map<String, dynamic>;
    return Failure(
      failure['methodName'] as String,
      failure['details'] as String?,
    );
  }
}<|MERGE_RESOLUTION|>--- conflicted
+++ resolved
@@ -36,15 +36,15 @@
   /// Creates a new [PatrolBinding].
   ///
   /// You most likely don't want to call it yourself.
-<<<<<<< HEAD
-  PatrolBinding(this.patrolAppService, this.nativeAutomator) {
+
+  PatrolBinding(
+    this.patrolAppService,
+    this.nativeAutomator,
+    NativeAutomatorConfig config,
+  ) : _serviceExtensions = DevtoolsServiceExtensions(config) {
     logger('created');
-=======
-  PatrolBinding(NativeAutomatorConfig config)
-      : _serviceExtensions = DevtoolsServiceExtensions(config) {
     shouldPropagateDevicePointerEvents = true;
 
->>>>>>> f0cbe876
     final oldTestExceptionReporter = reportTestException;
     reportTestException = (details, testDescription) {
       final currentDartTest = _currentDartTest;
@@ -123,18 +123,10 @@
   /// if necessary.
   ///
   /// This method is idempotent.
-<<<<<<< HEAD
-  factory PatrolBinding.ensureInitialized(
-    PatrolAppService patrolAppService,
-    NativeAutomator nativeAutomator,
-  ) {
+  factory PatrolBinding.ensureInitialized(PatrolAppService patrolAppService,
+      NativeAutomator nativeAutomator, NativeAutomatorConfig config,) {
     if (_instance == null) {
-      PatrolBinding(patrolAppService, nativeAutomator);
-=======
-  factory PatrolBinding.ensureInitialized(NativeAutomatorConfig config) {
-    if (_instance == null) {
-      PatrolBinding(config);
->>>>>>> f0cbe876
+      PatrolBinding(patrolAppService, nativeAutomator, config);
     }
     return _instance!;
   }
@@ -234,13 +226,8 @@
     );
 
     const testLabelEnabled = bool.fromEnvironment('PATROL_TEST_LABEL_ENABLED');
-<<<<<<< HEAD
     if (!testLabelEnabled || global_state.hotRestartEnabled) {
-      super.attachRootWidget(RepaintBoundary(child: rootWidget));
-=======
-    if (!testLabelEnabled || constants.hotRestartEnabled) {
       return super.wrapWithDefaultView(RepaintBoundary(child: rootWidget));
->>>>>>> f0cbe876
     } else {
       return super.wrapWithDefaultView(
         Stack(
