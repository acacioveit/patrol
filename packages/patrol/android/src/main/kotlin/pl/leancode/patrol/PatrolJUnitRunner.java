// Terminology note:
// "Run a test" is used interchangeably with "execute a test".
// "Run a Dart test" is used interchangeably with "request execution of a Dart test" and "execute a Dart test".
// "ATO" is short for "Android Test Orchestrator".

package pl.leancode.patrol;

import android.app.Instrumentation;
import android.content.Intent;
import android.os.Bundle;
import androidx.test.platform.app.InstrumentationRegistry;
import androidx.test.runner.AndroidJUnitRunner;
<<<<<<< HEAD

import pl.leancode.patrol.contracts.Contracts;
import pl.leancode.patrol.contracts.Contracts.DartTestGroup;
import pl.leancode.patrol.contracts.PatrolAppServiceClientException;
=======
import io.grpc.StatusRuntimeException;
>>>>>>> e94fbbac

import java.util.ArrayList;
import java.util.Arrays;
import java.util.List;
import java.util.concurrent.ExecutionException;

import static pl.leancode.patrol.contracts.Contracts.DartGroupEntry;
import static pl.leancode.patrol.contracts.Contracts.RunDartTestResponse;

/**
 * <p>
 * A customized AndroidJUnitRunner that enables Patrol on Android.
 * </p>
 */
public class PatrolJUnitRunner extends AndroidJUnitRunner {
    public PatrolAppServiceClient patrolAppServiceClient;

    @Override
    protected boolean shouldWaitForActivitiesToComplete() {
        return false;
    }

    @Override
    public void onCreate(Bundle arguments) {
        super.onCreate(arguments);

        // This is only true when the ATO requests a list of tests from the app during the initial run.
        boolean isInitialRun = Boolean.parseBoolean(arguments.getString("listTestsForOrchestrator"));

        Logger.INSTANCE.i("--------------------------------");
        Logger.INSTANCE.i("PatrolJUnitRunner.onCreate() " + (isInitialRun ? "(initial run)" : ""));
    }

    /**
     * <p>
     * The native test runner needs to know what tests exist before it can execute them.
     * To gather the tests, the native test runner (by default: AndroidJUnitRunner) runs
     * the instrumentation during the ATO's initial run and collects the tests.
     * </p>
     *
     * <p>
     * This default behavior doesn't work with Flutter apps. That's because in Flutter
     * apps, the tests are in the app itself, so running only the instrumentation
     * during the initial run is not enough.
     * The app must also be run, and queried for Dart tests.
     * That's what this method does.
     * </p>
     */
    public void setUp(Class<?> activityClass) {
        Logger.INSTANCE.i("PatrolJUnitRunner.setUp(): activityClass = " + activityClass.getCanonicalName());

        // This code launches the app under test. It's based on ActivityTestRule#launchActivity.
        // It's simpler because we don't have the need for that much synchronization.
        // Currently, the only synchronization point we're interested in is when the app under test returns the list of tests.
        Instrumentation instrumentation = InstrumentationRegistry.getInstrumentation();
        Intent intent = new Intent(Intent.ACTION_MAIN);
        intent.setClassName(instrumentation.getTargetContext(), activityClass.getCanonicalName());
        intent.addFlags(Intent.FLAG_ACTIVITY_NEW_TASK);
        instrumentation.getTargetContext().startActivity(intent);

        PatrolServer patrolServer = new PatrolServer();
        patrolServer.start(); // Gets killed when the instrumentation process dies. We're okay with this.

        patrolAppServiceClient = createAppServiceClient();
    }

    public PatrolAppServiceClient createAppServiceClient() {
        return new PatrolAppServiceClient();
    }

    /**
     * <p>
     * Waits until PatrolAppService, running in the Dart side of the app, reports
     * that it's ready to be asked about the list of Dart tests.
     * </p>
     *
     * <p>
     * PatrolAppService becomes ready once the special Dart test named "patrol_test_explorer" finishes running.
     * </p>
     */
    public void waitForPatrolAppService() {
        final String TAG = "PatrolJUnitRunner.setUp(): ";

        try {
            Logger.INSTANCE.i(TAG + "Waiting for PatrolAppService to report its readiness...");
            PatrolServer.Companion.getAppReadyFuture().get();
        } catch (InterruptedException | ExecutionException e) {
            Logger.INSTANCE.e(TAG + "Exception was thrown when waiting for appReady: ", e);
            throw new RuntimeException(e);
        }

        Logger.INSTANCE.i(TAG + "PatrolAppService is ready to report Dart tests");
    }

    public Object[] listDartTests() {
        final String TAG = "PatrolJUnitRunner.listDartTests(): ";

        try {
<<<<<<< HEAD
            final DartTestGroup dartTestGroup = patrolAppServiceClient.listDartTests();
            Object[] dartTestFiles = ContractsExtensionsKt.listFlatDartFiles(dartTestGroup).toArray();
            Logger.INSTANCE.i(TAG + "Got Dart tests: " + Arrays.toString(dartTestFiles));
            return dartTestFiles;
        } catch (PatrolAppServiceClientException e) {
=======
            final DartGroupEntry dartTestGroup = patrolAppServiceClient.listDartTests();
            List<DartGroupEntry> dartTestCases = ContractsExtensionsKt.listTestsFlat(dartTestGroup, "");
            List<String> dartTestCaseNamesList = new ArrayList<>();
            for (DartGroupEntry dartTestCase : dartTestCases) {
                dartTestCaseNamesList.add(dartTestCase.getName());
            }
            Object[] dartTestCaseNames = dartTestCaseNamesList.toArray();
            Logger.INSTANCE.i(TAG + "Got Dart tests: " + Arrays.toString(dartTestCaseNames));
            return dartTestCaseNames;
        } catch (StatusRuntimeException e) {
>>>>>>> e94fbbac
            Logger.INSTANCE.e(TAG + "Failed to list Dart tests: ", e);
            throw new RuntimeException(e);
        }
    }

    /**
     * Requests execution of a Dart test and waits for it to finish.
     * Throws AssertionError if the test fails.
     */
    public RunDartTestResponse runDartTest(String name) {
        final String TAG = "PatrolJUnitRunner.runDartTest(" + name + "): ";

        try {
            Logger.INSTANCE.i(TAG + "Requested execution");
            RunDartTestResponse response = patrolAppServiceClient.runDartTest(name);
            if (response.getResult() == Contracts.RunDartTestResponseResult.failure) {
                throw new AssertionError("Dart test failed: " + name + "\n" + response.getDetails());
            }
            return response;
        } catch (PatrolAppServiceClientException e) {
            Logger.INSTANCE.e(TAG + e.getMessage(), e.getCause());
            throw new RuntimeException(e);
        }
    }
}<|MERGE_RESOLUTION|>--- conflicted
+++ resolved
@@ -10,14 +10,10 @@
 import android.os.Bundle;
 import androidx.test.platform.app.InstrumentationRegistry;
 import androidx.test.runner.AndroidJUnitRunner;
-<<<<<<< HEAD
 
 import pl.leancode.patrol.contracts.Contracts;
 import pl.leancode.patrol.contracts.Contracts.DartTestGroup;
 import pl.leancode.patrol.contracts.PatrolAppServiceClientException;
-=======
-import io.grpc.StatusRuntimeException;
->>>>>>> e94fbbac
 
 import java.util.ArrayList;
 import java.util.Arrays;
@@ -116,13 +112,6 @@
         final String TAG = "PatrolJUnitRunner.listDartTests(): ";
 
         try {
-<<<<<<< HEAD
-            final DartTestGroup dartTestGroup = patrolAppServiceClient.listDartTests();
-            Object[] dartTestFiles = ContractsExtensionsKt.listFlatDartFiles(dartTestGroup).toArray();
-            Logger.INSTANCE.i(TAG + "Got Dart tests: " + Arrays.toString(dartTestFiles));
-            return dartTestFiles;
-        } catch (PatrolAppServiceClientException e) {
-=======
             final DartGroupEntry dartTestGroup = patrolAppServiceClient.listDartTests();
             List<DartGroupEntry> dartTestCases = ContractsExtensionsKt.listTestsFlat(dartTestGroup, "");
             List<String> dartTestCaseNamesList = new ArrayList<>();
@@ -133,7 +122,6 @@
             Logger.INSTANCE.i(TAG + "Got Dart tests: " + Arrays.toString(dartTestCaseNames));
             return dartTestCaseNames;
         } catch (StatusRuntimeException e) {
->>>>>>> e94fbbac
             Logger.INSTANCE.e(TAG + "Failed to list Dart tests: ", e);
             throw new RuntimeException(e);
         }
