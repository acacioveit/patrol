package pl.leancode.patrol

import pl.leancode.patrol.contracts.Contracts
import pl.leancode.patrol.contracts.NativeAutomatorServer

class AutomatorServer(private val automation: Automator) : NativeAutomatorServer() {

    override fun initialize() {
        automation.initialize()
    }

    override fun configure(request: Contracts.ConfigureRequest) {
        automation.configure(waitForSelectorTimeout = request.findTimeoutMillis)
    }

    override fun pressHome() {
        automation.pressHome()
    }

    override fun pressBack() {
        automation.pressBack()
    }

    override fun pressRecentApps() {
        automation.pressRecentApps()
    }

    override fun doublePressRecentApps() {
        automation.pressDoubleRecentApps()
    }

    override fun openApp(request: Contracts.OpenAppRequest) {
        automation.openApp(request.appId)
    }

    override fun openNotifications() {
        automation.openNotifications()
    }

    override fun closeNotifications() {
        automation.closeNotifications()
    }

    override fun closeHeadsUpNotification() {
        // iOS only
    }

    override fun openQuickSettings(request: Contracts.OpenQuickSettingsRequest) {
        automation.openQuickSettings()
    }

    override fun enableDarkMode(request: Contracts.DarkModeRequest) {
        automation.enableDarkMode()
    }

    override fun disableDarkMode(request: Contracts.DarkModeRequest) {
        automation.disableDarkMode()
    }

    override fun enableAirplaneMode() {
        automation.enableAirplaneMode()
    }

    override fun disableAirplaneMode() {
        automation.disableAirplaneMode()
    }

    override fun enableCellular() {
        automation.enableCellular()
    }

    override fun disableCellular() {
        automation.disableCellular()
    }

    override fun enableWiFi() {
        automation.enableWifi()
    }

    override fun disableWiFi() {
        automation.disableWifi()
    }

    override fun enableBluetooth() {
        automation.enableBluetooth()
    }

    override fun disableBluetooth() {
        automation.disableBluetooth()
    }

    override fun getNativeViews(request: Contracts.GetNativeViewsRequest): Contracts.GetNativeViewsResponse {
        val views = automation.getNativeViews(request.selector.toBySelector())
        return Contracts.GetNativeViewsResponse(
            nativeViews = views
        )
    }

    override fun getNotifications(request: Contracts.GetNotificationsRequest): Contracts.GetNotificationsResponse {
        val notifs = automation.getNotifications()
        return Contracts.GetNotificationsResponse(notifs)
    }

    override fun tap(request: Contracts.TapRequest) {
        automation.tap(
            uiSelector = request.selector.toUiSelector(),
            bySelector = request.selector.toBySelector(),
            index = request.selector.instance?.toInt() ?: 0
        )
    }

    override fun doubleTap(request: Contracts.TapRequest) {
        automation.doubleTap(
            uiSelector = request.selector.toUiSelector(),
            bySelector = request.selector.toBySelector(),
            index = request.selector.instance?.toInt() ?: 0
        )
    }

    override fun enterText(request: Contracts.EnterTextRequest) {
        if (request.index != null) {
            automation.enterText(
                text = request.data,
<<<<<<< HEAD
                index = request.index!!.toInt(),
                showKeyboard = request.showKeyboard
=======
                index = request.index,
                keyboardBehavior = request.keyboardBehavior
>>>>>>> 31e58510
            )
        } else if (request.selector != null) {
            automation.enterText(
                text = request.data,
                uiSelector = request.selector.toUiSelector(),
                bySelector = request.selector.toBySelector(),
<<<<<<< HEAD
                index = request.selector.instance?.toInt() ?: 0,
                showKeyboard = request.showKeyboard
=======
                index = request.selector.instance,
                keyboardBehavior = request.keyboardBehavior
>>>>>>> 31e58510
            )
        } else {
            throw PatrolException("enterText(): neither index nor selector are set")
        }
    }

    override fun swipe(request: Contracts.SwipeRequest) {
        automation.swipe(
            startX = request.startX.toFloat(),
            startY = request.startY.toFloat(),
            endX = request.endX.toFloat(),
            endY = request.endY.toFloat(),
            steps = request.steps.toInt()
        )
    }

    override fun waitUntilVisible(request: Contracts.WaitUntilVisibleRequest) {
        automation.waitUntilVisible(
            uiSelector = request.selector.toUiSelector(),
            bySelector = request.selector.toBySelector(),
            index = request.selector.instance?.toInt() ?: 0
        )
    }

    override fun isPermissionDialogVisible(request: Contracts.PermissionDialogVisibleRequest): Contracts.PermissionDialogVisibleResponse {
        val visible = automation.isPermissionDialogVisible(timeout = request.timeoutMillis)
        return Contracts.PermissionDialogVisibleResponse(visible)
    }

    override fun handlePermissionDialog(request: Contracts.HandlePermissionRequest) {
        when (request.code) {
            Contracts.HandlePermissionRequestCode.whileUsing
            -> automation.allowPermissionWhileUsingApp()

            Contracts.HandlePermissionRequestCode.onlyThisTime
            -> automation.allowPermissionOnce()

            Contracts.HandlePermissionRequestCode.denied
            -> automation.denyPermission()
        }
    }

    override fun setLocationAccuracy(request: Contracts.SetLocationAccuracyRequest) {
        when (request.locationAccuracy) {
            Contracts.SetLocationAccuracyRequestLocationAccuracy.coarse
            -> automation.selectCoarseLocation()

            Contracts.SetLocationAccuracyRequestLocationAccuracy.fine
            -> automation.selectFineLocation()
        }
    }

    override fun debug() {
        // iOS only
    }

    override fun tapOnNotification(request: Contracts.TapOnNotificationRequest) {
        if (request.index != null) {
            automation.tapOnNotification(
                request.index.toInt()
            )
        } else if (request.selector != null) {
            automation.tapOnNotification(
                request.selector.toUiSelector()
            )
        } else {
            throw PatrolException("tapOnNotification(): neither index nor selector are set")
        }
    }

    override fun markPatrolAppServiceReady() {
        PatrolServer.appReady.set(true)
    }
}<|MERGE_RESOLUTION|>--- conflicted
+++ resolved
@@ -121,26 +121,16 @@
         if (request.index != null) {
             automation.enterText(
                 text = request.data,
-<<<<<<< HEAD
                 index = request.index!!.toInt(),
-                showKeyboard = request.showKeyboard
-=======
-                index = request.index,
                 keyboardBehavior = request.keyboardBehavior
->>>>>>> 31e58510
             )
         } else if (request.selector != null) {
             automation.enterText(
                 text = request.data,
                 uiSelector = request.selector.toUiSelector(),
                 bySelector = request.selector.toBySelector(),
-<<<<<<< HEAD
                 index = request.selector.instance?.toInt() ?: 0,
-                showKeyboard = request.showKeyboard
-=======
-                index = request.selector.instance,
                 keyboardBehavior = request.keyboardBehavior
->>>>>>> 31e58510
             )
         } else {
             throw PatrolException("enterText(): neither index nor selector are set")
