import 'dart:io';

import 'package:patrol_gen/src/generators/android/android_config.dart';
import 'package:patrol_gen/src/generators/android/android_generator.dart';
import 'package:patrol_gen/src/generators/dart/dart_config.dart';
import 'package:patrol_gen/src/generators/dart/dart_generator.dart';
import 'package:patrol_gen/src/generators/ios/ios_config.dart';
import 'package:patrol_gen/src/generators/ios/ios_generator.dart';
import 'package:patrol_gen/src/resolve_schema.dart';

class PatrolGenConfig {
  const PatrolGenConfig({
    required this.schemaFilename,
    required this.dartConfig,
    required this.iosConfig,
    required this.macosConfig,
    required this.androidConfig,
  });

  final AndroidConfig androidConfig;
  final IOSConfig macosConfig;
  final IOSConfig iosConfig;
  final DartConfig dartConfig;
  final String schemaFilename;
}

class PatrolGen {
  Future<void> run(PatrolGenConfig config) async {
    final schema = await resolveSchema(config.schemaFilename);

<<<<<<< HEAD
    final files = DartGenerator().generate(schema, config.dartConfig);
    files
      //TODO: We should rename IOSGenerator to SwiftGenerator
      // but we should wait until feature/stop-depending-on-gRPC-code-generator
      // is marged to master branch. We will avoid conflicts.
      ..addAll(IOSGenerator().generate(schema, config.macosConfig))
=======
    final files = DartGenerator().generate(schema, config.dartConfig)
>>>>>>> e14d37c6
      ..addAll(IOSGenerator().generate(schema, config.iosConfig))
      ..addAll(AndroidGenerator().generate(schema, config.androidConfig));

    for (final outputFile in files) {
      await File(outputFile.filename)
          .writeAsString(outputFile.content, flush: true);
    }
  }
}<|MERGE_RESOLUTION|>--- conflicted
+++ resolved
@@ -28,16 +28,11 @@
   Future<void> run(PatrolGenConfig config) async {
     final schema = await resolveSchema(config.schemaFilename);
 
-<<<<<<< HEAD
-    final files = DartGenerator().generate(schema, config.dartConfig);
-    files
+    final files = DartGenerator().generate(schema, config.dartConfig)
       //TODO: We should rename IOSGenerator to SwiftGenerator
       // but we should wait until feature/stop-depending-on-gRPC-code-generator
       // is marged to master branch. We will avoid conflicts.
       ..addAll(IOSGenerator().generate(schema, config.macosConfig))
-=======
-    final files = DartGenerator().generate(schema, config.dartConfig)
->>>>>>> e14d37c6
       ..addAll(IOSGenerator().generate(schema, config.iosConfig))
       ..addAll(AndroidGenerator().generate(schema, config.androidConfig));
 
